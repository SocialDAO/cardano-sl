name:                cardano-sl-auxx
version:             1.0.2
synopsis:            Cardano SL - Auxx
description:         Cardano SL - Auxx
license:             MIT
license-file:        LICENSE
author:              Serokell
maintainer:          hi@serokell.io
copyright:           2016 IOHK
category:            Currency
build-type:          Simple
cabal-version:       >=1.10

<<<<<<< HEAD
executable cardano-hash-installer
  hs-source-dirs:      src
  main-is:             HashInstaller.hs
  build-depends:       base
                       , bytestring
                       , formatting
                       , cardano-sl-core
                       , cardano-sl
                       , universum
  default-extensions:   OverloadedStrings
  ghc-options:         -threaded -rtsopts
                       -Wall

executable cardano-auxx
=======
library
>>>>>>> ddc0e124
  hs-source-dirs:      src
  exposed-modules:
                       AuxxOptions
                       Command
                       Command.Help
                       Command.BlockGen
                       Command.Proc
                       Command.Rollback
                       Command.Tx
                       Command.TyProjection
                       Command.Update
                       Lang
                       Lang.Argument
                       Lang.Command
                       Lang.Interpreter
                       Lang.Lexer
                       Lang.Name
                       Lang.Parser
                       Lang.Syntax
                       Lang.Value
                       Mode
                       Plugin
                       Repl
  build-depends:
                       QuickCheck
                     , Earley
                     , ansi-wl-pprint
                     , async
                     , base
                     , base58-bytestring
                     , bytestring
                     , canonical-json
                     , cardano-sl
                     , cardano-sl-core
                     , cardano-sl-db
                     , cardano-sl-infra
                     , cardano-sl-ssc
                     , cardano-sl-txp
                     , cardano-sl-update
                     , data-default
                     , ether
                     , containers
                     , formatting
                     , generic-arbitrary
                     , haskeline
                     , lens
                     , log-warper
                     , megaparsec
                     , mmorph
                     , MonadRandom
                     , mtl
                     , neat-interpolation
                     , node-sketch
                     , optparse-applicative
                     , parser-combinators
                     , quickcheck-instances
                     , random
                     , safe-exceptions
                     , scientific
                     , serokell-util >= 0.1.3.4
                     , stm
                     , split
                     , text
                     , text-format
                     , time-units
                     , transformers
                     , universum >= 0.1.11
                     , unordered-containers
  default-language:    Haskell2010
  ghc-options:        -Wall
                      -O2
  default-extensions:  DeriveDataTypeable
                       DeriveGeneric
                       GeneralizedNewtypeDeriving
                       StandaloneDeriving
                       FlexibleContexts
                       FlexibleInstances
                       MultiParamTypeClasses
                       FunctionalDependencies
                       DefaultSignatures
                       NoImplicitPrelude
                       OverloadedStrings
                       RecordWildCards
                       TypeApplications
                       TupleSections
                       ViewPatterns
                       LambdaCase
                       MultiWayIf
                       ConstraintKinds
                       UndecidableInstances
                       BangPatterns
                       TemplateHaskell
                       ScopedTypeVariables

  build-tools: cpphs >= 1.19
  ghc-options: -pgmP cpphs -optP --cpp

  if !os(windows)
    build-depends:     unix

executable cardano-auxx
  main-is:             Main.hs
  build-depends:       cardano-sl
                     , cardano-sl-auxx
                     , cardano-sl-core
                     , cardano-sl-infra
                     , log-warper
                     , temporary
                     , node-sketch
                     , network-transport-tcp
                     , universum
                     , formatting
  default-language:    Haskell2010
  ghc-options:         -threaded -rtsopts
                       -Wall
                       -fno-warn-orphans
                       -O2

  -- linker speed up for linux
  if os(linux)
    ghc-options:       -optl-fuse-ld=gold
    ld-options:        -fuse-ld=gold

  default-extensions:   DeriveDataTypeable
                        DeriveGeneric
                        GeneralizedNewtypeDeriving
                        StandaloneDeriving
                        FlexibleContexts
                        FlexibleInstances
                        MultiParamTypeClasses
                        FunctionalDependencies
                        DefaultSignatures
                        NoImplicitPrelude
                        OverloadedStrings
                        RecordWildCards
                        TypeApplications
                        TupleSections
                        ViewPatterns
                        LambdaCase
                        MultiWayIf
                        ConstraintKinds
                        UndecidableInstances
                        BangPatterns
                        TemplateHaskell
                        ScopedTypeVariables

  build-tools: cpphs >= 1.19
  ghc-options: -pgmP cpphs -optP --cpp

  if !os(windows)
    build-depends:     unix

test-suite cardano-auxx-test
  main-is:             Test.hs
  other-modules:
                       -- Standard module with some magic
                       Spec

                       -- Language
                       Test.Auxx.Lang.ArgumentSpec
                       Test.Auxx.Lang.LexerSpec
                       Test.Auxx.Lang.ParserSpec

  type:                exitcode-stdio-1.0
  build-depends:
                       QuickCheck
                     , cardano-sl-auxx
                     , cardano-sl-core
                     , hspec
                     , scientific
                     , universum >= 0.1.11

  hs-source-dirs:      test
  default-language:    Haskell2010
  ghc-options:         -threaded
                       -rtsopts
                       -Wall
                       -fno-warn-orphans

  -- linker speed up for linux
  if os(linux)
    ghc-options:       -optl-fuse-ld=gold
    ld-options:        -fuse-ld=gold

  default-extensions:   DeriveDataTypeable
                        DeriveGeneric
                        GeneralizedNewtypeDeriving
                        StandaloneDeriving
                        FlexibleContexts
                        FlexibleInstances
                        MultiParamTypeClasses
                        FunctionalDependencies
                        DefaultSignatures
                        NoImplicitPrelude
                        OverloadedStrings
                        RecordWildCards
                        TypeApplications
                        TupleSections
                        ViewPatterns
                        LambdaCase
                        MultiWayIf
                        ConstraintKinds
                        UndecidableInstances
                        BangPatterns
                        TemplateHaskell
                        ScopedTypeVariables
                        GADTs

  build-tools: cpphs >= 1.19
  ghc-options: -pgmP cpphs -optP --cpp<|MERGE_RESOLUTION|>--- conflicted
+++ resolved
@@ -11,24 +11,7 @@
 build-type:          Simple
 cabal-version:       >=1.10
 
-<<<<<<< HEAD
-executable cardano-hash-installer
-  hs-source-dirs:      src
-  main-is:             HashInstaller.hs
-  build-depends:       base
-                       , bytestring
-                       , formatting
-                       , cardano-sl-core
-                       , cardano-sl
-                       , universum
-  default-extensions:   OverloadedStrings
-  ghc-options:         -threaded -rtsopts
-                       -Wall
-
-executable cardano-auxx
-=======
 library
->>>>>>> ddc0e124
   hs-source-dirs:      src
   exposed-modules:
                        AuxxOptions
@@ -238,4 +221,17 @@
                         GADTs
 
   build-tools: cpphs >= 1.19
-  ghc-options: -pgmP cpphs -optP --cpp+  ghc-options: -pgmP cpphs -optP --cpp
+
+executable cardano-hash-installer
+  hs-source-dirs:      src
+  main-is:             HashInstaller.hs
+  build-depends:       base
+                       , bytestring
+                       , formatting
+                       , cardano-sl-core
+                       , cardano-sl
+                       , universum
+  default-extensions:   OverloadedStrings
+  ghc-options:         -threaded -rtsopts
+                       -Wall