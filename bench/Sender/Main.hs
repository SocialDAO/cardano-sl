--- conflicted
+++ resolved
@@ -1,9 +1,9 @@
 {-# LANGUAGE FlexibleContexts      #-}
 {-# LANGUAGE FlexibleInstances     #-}
 {-# LANGUAGE MultiParamTypeClasses #-}
+{-# LANGUAGE ScopedTypeVariables   #-}
 {-# LANGUAGE TemplateHaskell       #-}
 {-# LANGUAGE TypeApplications      #-}
-{-# LANGUAGE ScopedTypeVariables   #-}
 
 module Main where
 
@@ -21,27 +21,24 @@
 import           Options.Applicative.Simple     (simpleOptions)
 import           Serokell.Util.Concurrent       (threadDelay)
 import           System.Random                  (mkStdGen)
-import           System.Wlog                    (usingLoggerName, LoggerNameBox)
+import           System.Wlog                    (LoggerNameBox, usingLoggerName)
 
-import           Mockable                       (fork, realTime, delay, Production, runProduction)
+import           Mockable                       (Production, delay, fork, realTime,
+                                                 runProduction)
 import qualified Network.Transport.Abstract     as NT
 import           Network.Transport.Concrete     (concrete)
-import           Node                           (ListenerAction (..), NodeAction (..), node,
-                                                 nodeEndPoint, sendTo, Node(..),
-                                                 defaultNodeEnvironment, simpleNodeEndPoint)
+import           Node                           (ListenerAction (..), Node (..),
+                                                 NodeAction (..), defaultNodeEnvironment,
+                                                 node, nodeEndPoint, sendTo,
+                                                 simpleNodeEndPoint)
 import           Node.Internal                  (NodeId (..))
 import           Node.Message                   (BinaryP (..))
 
 
-<<<<<<< HEAD
-import           Bench.Network.Commons      (MeasureEvent (..), Payload (..), Ping (..),
-                                             Pong (..), loadLogConfig, logMeasure)
-import           SenderOptions              (Args (..), argsParser)
-=======
-import           Bench.Network.Commons          (MeasureEvent (..), Payload (..), Ping (..),
-                                                 Pong (..), loadLogConfig, logMeasure)
+import           Bench.Network.Commons          (MeasureEvent (..), Payload (..),
+                                                 Ping (..), Pong (..), loadLogConfig,
+                                                 logMeasure)
 import           SenderOptions                  (Args (..), argsParser)
->>>>>>> ebddc993
 
 data PingState = PingState
     { _lastResetMcs    :: !Microsecond
