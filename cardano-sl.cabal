--- conflicted
+++ resolved
@@ -55,17 +55,14 @@
                         Pos.Crypto.Signing
                         Pos.Ssc.Class.Types
                         Pos.Ssc.Class.Storage
-<<<<<<< HEAD
                         Pos.Ssc.Class.Workers
                         Pos.Ssc.Class.Listeners
-=======
                         Pos.Ssc.DynamicState.Arbitrary
                         Pos.Ssc.DynamicState.Base
                         Pos.Ssc.DynamicState.Error
                         Pos.Ssc.DynamicState.Genesis
                         Pos.Ssc.DynamicState.Instance
                         Pos.Ssc.DynamicState.Seed
->>>>>>> 8333f177
                         Pos.Ssc.DynamicState.Types
                         Pos.State.Acidic
                         Pos.State.State
