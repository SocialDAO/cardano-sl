--- conflicted
+++ resolved
@@ -393,11 +393,7 @@
 
                         -- Utilities/helpers
                         Pos.Util.Arbitrary
-<<<<<<< HEAD
-                        Pos.Util.Binary
                         Pos.Util.LogSafe
-=======
->>>>>>> cbcb655d
                         Pos.Util.Iterator
                         Pos.Util.NotImplemented
   if flag(with-web)
