--- conflicted
+++ resolved
@@ -1081,7 +1081,7 @@
   hs-source-dirs:      src/launcher
   main-is:             Main.hs
   build-depends:       ansi-wl-pprint
-                     , async 
+                     , async
                      , base
                      , optparse-simple
                      , cardano-report-server >= 0.1.1
@@ -1252,11 +1252,8 @@
                      , bytestring
                      , cardano-sl-core
                      , cardano-sl-infra
-<<<<<<< HEAD
                      , cardano-sl-lrc
-=======
                      , cardano-sl-txp
->>>>>>> 1239a6a8
                      , cardano-sl-update
                      , cardano-sl-ssc
                      , cardano-sl
