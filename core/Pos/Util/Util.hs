{-# LANGUAGE CPP                 #-}
{-# LANGUAGE GADTs               #-}
{-# LANGUAGE PolyKinds           #-}
{-# LANGUAGE RankNTypes          #-}
{-# LANGUAGE ScopedTypeVariables #-}
{-# LANGUAGE TemplateHaskell     #-}
{-# LANGUAGE TypeFamilies        #-}

module Pos.Util.Util
       (
       -- * Existential types
         Some(..)
       , Some1(..)
       , applySome
       , liftLensSome
       , liftGetterSome

       , maybeThrow
       , eitherToFail
       , getKeys
       , sortWithMDesc
       , leftToPanic

       -- * Lenses
       , _neHead
       , _neTail
       , _neLast

       -- * Ether
       , ether
       , Ether.TaggedTrans

       -- * Lifting monads
       , PowerLift(..)

       -- * Asserts
       , inAssertMode

       -- * Instances
       -- ** Lift Byte
       -- ** FromJSON Byte
       -- ** ToJSON Byte
       -- ** MonadFail (Either s), assuming IsString s
       -- ** NFData Millisecond
       -- ** NFData Microsecond
       -- ** Buildable Attosecond
       -- ** Buildable Femtosecond
       -- ** Buildable Picosecond
       -- ** Buildable Nanosecond
       -- ** Buildable Millisecond
       -- ** Buildable Microsecond
       -- ** Buildable Second
       -- ** Buildable Minute
       -- ** Buildable Hour
       -- ** Buildable Day
       -- ** Buildable Week
       -- ** Buildable Fortnight

       -- ** Ether instances
       -- *** CanLog Ether.StateT
       -- *** HasLoggerName Ether.StateT
       ) where

import           Universum
import           Unsafe                         (unsafeInit, unsafeLast)

import           Control.Lens                   (ALens', Getter, Getting, cloneLens, to)
import           Control.Monad.Base             (MonadBase)
import           Control.Monad.Morph            (MFunctor (..))
import           Control.Monad.Trans.Class      (MonadTrans)
import           Control.Monad.Trans.Identity   (IdentityT (..))
import           Control.Monad.Trans.Lift.Local (LiftLocal (..))
<<<<<<< HEAD
import           Control.Monad.Trans.Resource   (MonadResource (..), ResourceT, transResourceT,
                                                 runResourceT)
=======
import           Control.Monad.Trans.Resource   (MonadResource (..))
>>>>>>> 53c6b79d
import           Data.Aeson                     (FromJSON (..), ToJSON (..))
import           Data.HashSet                   (fromMap)
import           Data.Tagged                    (Tagged (Tagged))
import           Data.Text.Buildable            (build)
import           Data.Time.Units                (Attosecond, Day, Femtosecond, Fortnight,
                                                 Hour, Microsecond, Millisecond, Minute,
                                                 Nanosecond, Picosecond, Second, Week,
                                                 toMicroseconds)
import           Data.Typeable                  (typeRep)
import qualified Ether
import           Ether.Internal                 (makeTupleInstancesHasLens)
import qualified Formatting                     as F
import qualified Language.Haskell.TH.Syntax     as TH
import           Mockable                       (ChannelT, Counter, Distribution, Gauge,
                                                 MFunctor' (..), Mockable (..), Promise,
                                                 SharedAtomicT, SharedExclusiveT,
                                                 ThreadId)
import qualified Prelude
import           Serokell.Data.Memory.Units     (Byte, fromBytes, toBytes)
import           System.Wlog                    (CanLog, HasLoggerName (..),
                                                 LoggerNameBox (..))

----------------------------------------------------------------------------
-- Some
----------------------------------------------------------------------------

-- | Turn any constraint into an existential type! Example:
--
-- @
-- foo :: Some Show -> String
-- foo (Some s) = show s
-- @
data Some c where
    Some :: c a => a -> Some c

instance Show (Some Show) where
    show (Some s) = show s

-- | Like 'Some', but for @* -> *@ types – for instance, @Some1 Functor ()@
data Some1 c a where
    Some1 :: c f => f a -> Some1 c a

instance Functor (Some1 Functor) where
    fmap f (Some1 x) = Some1 (fmap f x)

-- | Apply a function requiring the constraint
applySome :: (forall a. c a => a -> r) -> (Some c -> r)
applySome f (Some x) = f x

-- | Turn a lens into something operating on 'Some'. Useful for many types
-- like 'HasDifficulty', 'IsHeader', etc.
liftLensSome :: (forall a. c a => ALens' a b)
             -> Lens' (Some c) b
liftLensSome l =
    \f (Some a) -> Some <$> cloneLens l f a

-- | Like 'liftLensSome', but for getters.
liftGetterSome :: (forall a. c a => Getting b a b) -> Getter (Some c) b
liftGetterSome l = \f (Some a) -> Some <$> to (view l) f a

----------------------------------------------------------------------------
-- Instances
----------------------------------------------------------------------------

instance TH.Lift Byte where
    lift x = let b = toBytes x in [|fromBytes b :: Byte|]

instance FromJSON Byte where
    parseJSON = fmap fromBytes . parseJSON

instance ToJSON Byte where
    toJSON = toJSON . toBytes

instance IsString s => MonadFail (Either s) where
    fail = Left . fromString

instance NFData Millisecond where
    rnf ms = rnf (toInteger ms)

instance NFData Microsecond where
    rnf ms = rnf (toInteger ms)

----------------------------------------------------------------------------
-- Orphan Buildable instances for time-units
----------------------------------------------------------------------------

instance Buildable Attosecond  where build = build @String . show
instance Buildable Femtosecond where build = build @String . show
instance Buildable Picosecond  where build = build @String . show
instance Buildable Nanosecond  where build = build @String . show
instance Buildable Millisecond where build = build @String . show
instance Buildable Second      where build = build @String . show
instance Buildable Minute      where build = build @String . show
instance Buildable Hour        where build = build @String . show
instance Buildable Day         where build = build @String . show
instance Buildable Week        where build = build @String . show
instance Buildable Fortnight   where build = build @String . show

-- | Special case. We don't want to print greek letter mu in console because
-- it breaks things sometimes.
instance Buildable Microsecond where
    build = build . (++ "mcs") . show . toMicroseconds

----------------------------------------------------------------------------
<<<<<<< HEAD
-- MonadResource/ResourceT
----------------------------------------------------------------------------

instance LiftLocal ResourceT where
    liftLocal _ l f = hoist (l f)

instance {-# OVERLAPPABLE #-}
    (MonadResource m, MonadTrans t, Applicative (t m),
     MonadBase IO (t m), MonadIO (t m), MonadThrow (t m)) =>
        MonadResource (t m)
  where
    liftResourceT = lift . liftResourceT

-- TODO Move this to serokell-util
instance (MonadBaseControl IO m) => WrappedM (ResourceT m) where
    type UnwrappedM (ResourceT m) = m
    packM = runResourceT
    unpackM = lift

-- TODO Move it to time-warp-nt
instance
    ( Mockable d m
    , MFunctor' d (ResourceT m) m
    , MonadBaseControl IO m
    ) => Mockable d (ResourceT m) where
    liftMockable = liftMockableWrappedM

type instance ThreadId (ResourceT m) = ThreadId m
type instance Promise (ResourceT m) = Promise m
type instance SharedAtomicT (ResourceT m) = SharedAtomicT m
type instance Counter (ResourceT m) = Counter m
type instance Distribution (ResourceT m) = Distribution m
type instance SharedExclusiveT (ResourceT m) = SharedExclusiveT m
type instance Gauge (ResourceT m) = Gauge m
type instance ChannelT (ResourceT m) = ChannelT m

-- TODO Move it to log-warper
instance CanLog m => CanLog (ResourceT m)
instance (Monad m, HasLoggerName m) => HasLoggerName (ResourceT m) where
    getLoggerName = lift getLoggerName
    modifyLoggerName = transResourceT . modifyLoggerName

-- TODO Move it to ether
instance Ether.MonadReader tag r m => Ether.MonadReader tag r (ResourceT m) where
    ask = lift $ Ether.ask @tag
    local = liftLocal (Ether.ask @tag) (Ether.local @tag)

----------------------------------------------------------------------------
-- Instances required by 'ether'
=======
-- Ether instances
>>>>>>> 53c6b79d
----------------------------------------------------------------------------

makeTupleInstancesHasLens [2..7]

instance
    (Monad m, MonadTrans t, Monad (t m), CanLog m) =>
        CanLog (Ether.TaggedTrans tag t m)

instance (Monad m, CanLog m) => CanLog (IdentityT m)

instance
    (LiftLocal t, Monad m, HasLoggerName m) =>
        HasLoggerName (Ether.TaggedTrans tag t m)
  where
    getLoggerName = lift getLoggerName
    modifyLoggerName = liftLocal getLoggerName modifyLoggerName

instance
    (Monad m, HasLoggerName m) => HasLoggerName (IdentityT m)
  where
    getLoggerName = lift getLoggerName
    modifyLoggerName = liftLocal getLoggerName modifyLoggerName

deriving instance LiftLocal LoggerNameBox

instance {-# OVERLAPPABLE #-}
    (MonadResource m, MonadTrans t, Applicative (t m),
     MonadBase IO (t m), MonadIO (t m), MonadThrow (t m)) =>
        MonadResource (t m)
  where
    liftResourceT = lift . liftResourceT

instance {-# OVERLAPPABLE #-}
    (Monad m, MFunctor t) => MFunctor' t m n
  where
    hoist' = hoist

instance
    (Mockable d m, MFunctor' d (IdentityT m) m) =>
        Mockable d (IdentityT m)
  where
    liftMockable dmt = IdentityT $ liftMockable $ hoist' runIdentityT dmt

unTaggedTrans :: Ether.TaggedTrans tag t m a -> t m a
unTaggedTrans (Ether.TaggedTrans tma) = tma

instance
      (Mockable d (t m), Monad (t m),
       MFunctor' d (Ether.TaggedTrans tag t m) (t m)) =>
          Mockable d (Ether.TaggedTrans tag t m)
  where
    liftMockable dmt =
      Ether.TaggedTrans $ liftMockable $ hoist' unTaggedTrans dmt

type instance ThreadId (IdentityT m) = ThreadId m
type instance Promise (IdentityT m) = Promise m
type instance SharedAtomicT (IdentityT m) = SharedAtomicT m
type instance Counter (IdentityT m) = Counter m
type instance Distribution (IdentityT m) = Distribution m
type instance SharedExclusiveT (IdentityT m) = SharedExclusiveT m
type instance Gauge (IdentityT m) = Gauge m
type instance ChannelT (IdentityT m) = ChannelT m

type instance ThreadId (Ether.TaggedTrans tag t m) = ThreadId m
type instance Promise (Ether.TaggedTrans tag t m) = Promise m
type instance SharedAtomicT (Ether.TaggedTrans tag t m) = SharedAtomicT m
type instance Counter (Ether.TaggedTrans tag t m) = Counter m
type instance Distribution (Ether.TaggedTrans tag t m) = Distribution m
type instance SharedExclusiveT (Ether.TaggedTrans tag t m) = SharedExclusiveT m
type instance Gauge (Ether.TaggedTrans tag t m) = Gauge m
type instance ChannelT (Ether.TaggedTrans tag t m) = ChannelT m

----------------------------------------------------------------------------
-- Not instances
----------------------------------------------------------------------------

maybeThrow :: (MonadThrow m, Exception e) => e -> Maybe a -> m a
maybeThrow e = maybe (throwM e) pure

-- | Fail or return result depending on what is stored in 'Either'.
eitherToFail :: (MonadFail m, ToString s) => Either s a -> m a
eitherToFail = either (fail . toString) pure

-- | Create HashSet from HashMap's keys
getKeys :: HashMap k v -> HashSet k
getKeys = fromMap . void

-- | Use some monadic action to evaluate priority of value and sort a
-- list of values based on this priority. The order is descending
-- because I need it.
sortWithMDesc :: (Monad m, Ord b) => (a -> m b) -> [a] -> m [a]
sortWithMDesc f = fmap (map fst . sortWith (Down . snd)) . mapM f'
  where
    f' x = (x, ) <$> f x

-- | Partial function which calls 'error' with meaningful message if
-- given 'Left' and returns some value if given 'Right'.
-- Intended usage is when you're sure that value must be right.
leftToPanic :: Buildable a => Text -> Either a b -> b
leftToPanic msgPrefix = either (error . mappend msgPrefix . pretty) identity

-- | Make a Reader or State computation work in an Ether transformer. Useful
-- to make lenses work with Ether.
ether :: trans m a -> Ether.TaggedTrans tag trans m a
ether = Ether.TaggedTrans

class PowerLift m n where
  powerLift :: m a -> n a

instance {-# OVERLAPPING #-} PowerLift m m where
  powerLift = identity

instance (MonadTrans t, PowerLift m n, Monad n) => PowerLift m (t n) where
  powerLift = lift . powerLift @m @n

instance (Typeable s, Buildable a) => Buildable (Tagged s a) where
    build tt@(Tagged v) = F.bprint ("Tagged " F.% F.shown F.% " " F.% F.build) ts v
      where
        ts = typeRep proxy
        proxy = (const Proxy :: Tagged s a -> Proxy s) tt

-- | This function performs checks at compile-time for different actions.
-- May slowdown implementation. To disable such checks (especially in benchmarks)
-- one should compile with: @stack build --flag cardano-sl-core:-asserts@
inAssertMode :: Applicative m => m a -> m ()
#ifdef ASSERTS_ON
inAssertMode x = x *> pure ()
#else
inAssertMode _ = pure ()
#endif
{-# INLINE inAssertMode #-}

----------------------------------------------------------------------------
-- Lenses
----------------------------------------------------------------------------

-- | Lens for the head of 'NonEmpty'.
--
-- We can't use '_head' because it doesn't work for 'NonEmpty':
-- <https://github.com/ekmett/lens/issues/636#issuecomment-213981096>.
-- Even if we could though, it wouldn't be a lens, only a traversal.
_neHead :: Lens' (NonEmpty a) a
_neHead f (x :| xs) = (:| xs) <$> f x

-- | Lens for the tail of 'NonEmpty'.
_neTail :: Lens' (NonEmpty a) [a]
_neTail f (x :| xs) = (x :|) <$> f xs

-- | Lens for the last element of 'NonEmpty'.
_neLast :: Lens' (NonEmpty a) a
_neLast f (x :| []) = (:| []) <$> f x
_neLast f (x :| xs) = (\y -> x :| unsafeInit xs ++ [y]) <$> f (unsafeLast xs)<|MERGE_RESOLUTION|>--- conflicted
+++ resolved
@@ -70,12 +70,8 @@
 import           Control.Monad.Trans.Class      (MonadTrans)
 import           Control.Monad.Trans.Identity   (IdentityT (..))
 import           Control.Monad.Trans.Lift.Local (LiftLocal (..))
-<<<<<<< HEAD
 import           Control.Monad.Trans.Resource   (MonadResource (..), ResourceT, transResourceT,
-                                                 runResourceT)
-=======
-import           Control.Monad.Trans.Resource   (MonadResource (..))
->>>>>>> 53c6b79d
+                                                 )
 import           Data.Aeson                     (FromJSON (..), ToJSON (..))
 import           Data.HashSet                   (fromMap)
 import           Data.Tagged                    (Tagged (Tagged))
@@ -180,7 +176,6 @@
     build = build . (++ "mcs") . show . toMicroseconds
 
 ----------------------------------------------------------------------------
-<<<<<<< HEAD
 -- MonadResource/ResourceT
 ----------------------------------------------------------------------------
 
@@ -193,29 +188,6 @@
         MonadResource (t m)
   where
     liftResourceT = lift . liftResourceT
-
--- TODO Move this to serokell-util
-instance (MonadBaseControl IO m) => WrappedM (ResourceT m) where
-    type UnwrappedM (ResourceT m) = m
-    packM = runResourceT
-    unpackM = lift
-
--- TODO Move it to time-warp-nt
-instance
-    ( Mockable d m
-    , MFunctor' d (ResourceT m) m
-    , MonadBaseControl IO m
-    ) => Mockable d (ResourceT m) where
-    liftMockable = liftMockableWrappedM
-
-type instance ThreadId (ResourceT m) = ThreadId m
-type instance Promise (ResourceT m) = Promise m
-type instance SharedAtomicT (ResourceT m) = SharedAtomicT m
-type instance Counter (ResourceT m) = Counter m
-type instance Distribution (ResourceT m) = Distribution m
-type instance SharedExclusiveT (ResourceT m) = SharedExclusiveT m
-type instance Gauge (ResourceT m) = Gauge m
-type instance ChannelT (ResourceT m) = ChannelT m
 
 -- TODO Move it to log-warper
 instance CanLog m => CanLog (ResourceT m)
@@ -223,16 +195,13 @@
     getLoggerName = lift getLoggerName
     modifyLoggerName = transResourceT . modifyLoggerName
 
--- TODO Move it to ether
+-- TODO Move it to ether :peka:
 instance Ether.MonadReader tag r m => Ether.MonadReader tag r (ResourceT m) where
     ask = lift $ Ether.ask @tag
     local = liftLocal (Ether.ask @tag) (Ether.local @tag)
 
 ----------------------------------------------------------------------------
 -- Instances required by 'ether'
-=======
--- Ether instances
->>>>>>> 53c6b79d
 ----------------------------------------------------------------------------
 
 makeTupleInstancesHasLens [2..7]
@@ -257,13 +226,6 @@
     modifyLoggerName = liftLocal getLoggerName modifyLoggerName
 
 deriving instance LiftLocal LoggerNameBox
-
-instance {-# OVERLAPPABLE #-}
-    (MonadResource m, MonadTrans t, Applicative (t m),
-     MonadBase IO (t m), MonadIO (t m), MonadThrow (t m)) =>
-        MonadResource (t m)
-  where
-    liftResourceT = lift . liftResourceT
 
 instance {-# OVERLAPPABLE #-}
     (Monad m, MFunctor t) => MFunctor' t m n
