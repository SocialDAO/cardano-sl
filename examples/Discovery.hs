--- conflicted
+++ resolved
@@ -14,7 +14,6 @@
 import           Data.Binary
 import qualified Data.ByteString.Char8                as B8
 import qualified Data.Set                             as S
-import           Data.String                          (fromString)
 import           Data.Time.Units                      (Microsecond, fromMicroseconds)
 import           Data.Void                            (Void)
 import           GHC.Generics                         (Generic)
@@ -50,13 +49,8 @@
             _ <- knownPeers discovery
             _ <- discoverPeers discovery
             peerSet <- knownPeers discovery
-<<<<<<< HEAD
             liftIO . putStrLn $ show anId ++ " has peer set: " ++ show peerSet
-            forM_ (S.toList peerSet) $ \addr -> withConnectionTo sendActions (NodeId addr) (fromString "ping") $
-=======
-            liftIO . putStrLn $ show id ++ " has peer set: " ++ show peerSet
             forM_ (S.toList peerSet) $ \addr -> withConnectionTo sendActions (NodeId addr) $
->>>>>>> 2025b11a
                 \(cactions :: ConversationActions Void Pong Production) -> do
                     received <- recv cactions
                     case received of
@@ -65,11 +59,7 @@
             loop gen'
 
 listeners :: NodeId -> [Listener Packing Production]
-<<<<<<< HEAD
-listeners anId = [Listener (fromString "ping") pongListener]
-=======
-listeners id = [pongListener]
->>>>>>> 2025b11a
+listeners anId = [pongListener]
     where
     pongListener :: ListenerAction Packing Production
     pongListener = ListenerActionConversation $ \peerId (cactions :: ConversationActions Pong Void Production) -> do
