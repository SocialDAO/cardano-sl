{-# LANGUAGE AllowAmbiguousTypes #-}
{-# LANGUAGE CPP                 #-}
{-# LANGUAGE RankNTypes          #-}
{-# LANGUAGE ScopedTypeVariables #-}
{-# LANGUAGE TupleSections       #-}

module Main
       ( main
       ) where

import           Universum

import           Data.Maybe          (fromJust)
import           Formatting          (sformat, shown, (%))
import           Mockable            (Production, currentTime, runProduction)
import           System.Wlog         (logInfo)

import           NodeOptions         (ExplorerArgs (..), ExplorerNodeArgs (..),
                                      getExplorerNodeOptions)
import           Pos.Binary          ()
<<<<<<< HEAD
import           Pos.Client.CLI      (CommonNodeArgs (..), NodeArgs (..), getNodeParams)
import qualified Pos.Client.CLI      as CLI
import           Pos.Communication   (OutSpecs, WorkerSpec)
import           Pos.Core            (HasCoreConstants, giveStaticConsts)
=======
import           Pos.Client.CLI      (configurationOptions)
import           Pos.Communication   (OutSpecs, WorkerSpec)
import           Pos.Constants       (isDevelopment)
import           Pos.Core            (gdStartTime, genesisData)
>>>>>>> 78ee06c5
import           Pos.Explorer        (runExplorerBListener)
import           Pos.Explorer.Socket (NotifierSettings (..))
import           Pos.Explorer.Web    (ExplorerProd, explorerPlugin, notifierPlugin)
import           Pos.Launcher        (HasConfigurations, NodeParams (..),
                                      NodeResources (..), bracketNodeResources,
                                      hoistNodeResources, runNode, runRealBasedMode,
                                      withConfigurations)
import           Pos.Ssc.GodTossing  (SscGodTossing)
import           Pos.Ssc.SscAlgo     (SscAlgo (..))
import           Pos.Types           (Timestamp (Timestamp))
import           Pos.Update          (updateTriggerWorker)
import           Pos.Util            (mconcatPair)
import           Pos.Util.UserSecret (usVss)


----------------------------------------------------------------------------
-- Main action
----------------------------------------------------------------------------

main :: IO ()
main = do
<<<<<<< HEAD
    args <- getExplorerNodeOptions
    CLI.printFlags
    putText "[Attention] Software is built with explorer part"
    runProduction (action args)

action :: ExplorerNodeArgs -> Production ()
action (ExplorerNodeArgs (cArgs@CommonNodeArgs{..}) ExplorerArgs{..}) = do
    liftIO $ applyConfigInfo configInfo
    giveStaticConsts $ do
        systemStart <- CLI.getNodeSystemStart $ CLI.sysStart commonArgs
        logInfo $ sformat ("System start time is " % shown) systemStart
        t <- currentTime
        logInfo $ sformat ("Current time is " % shown) (Timestamp t)
        currentParams <- getNodeParams cArgs nodeArgs systemStart
        putText $ "Explorer is enabled!"
        logInfo $ sformat ("Using configs and genesis:\n"%build) configInfo

        let vssSK = fromJust $ npUserSecret currentParams ^. usVss
        let gtParams = CLI.gtSscParams cArgs vssSK (npBehaviorConfig currentParams)
=======
    args <- getExplorerOptions
    printFlags
    runProduction $ action args

action :: Args -> Production ()
action args@Args {..} = withConfigurations conf $ do
    logInfo $ sformat ("System start time is " % shown) $ gdStartTime genesisData
    t <- currentTime
    logInfo $ sformat ("Current time is " % shown) (Timestamp t)
    nodeParams <- getNodeParams args
    putText $ "Static peers is on: " <> show staticPeers
    logInfo $ sformat ("Using configs and genesis:\n"%shown) conf

    let vssSK = fromJust $ npUserSecret nodeParams ^. usVss
    let sscParams = gtSscParams args vssSK
>>>>>>> 78ee06c5

    let plugins :: HasConfigurations => ([WorkerSpec ExplorerProd], OutSpecs)
        plugins = mconcatPair
            [ explorerPlugin webPort
            , notifierPlugin NotifierSettings{ nsPort = notifierPort }
            , updateTriggerWorker
            ]

<<<<<<< HEAD
        bracketNodeResources currentParams gtParams $ \nr@NodeResources {..} ->
            runExplorerRealMode
                (hoistNodeResources (lift . runExplorerBListener) nr)
                (runNode @SscGodTossing nr plugins)
=======
    bracketNodeResources nodeParams sscParams $ \nr@NodeResources {..} ->
        runExplorerRealMode
            (hoistNodeResources (lift . runExplorerBListener) nr)
            (runNode @SscGodTossing nr plugins)
>>>>>>> 78ee06c5
  where
    conf = configurationOptions commonArgs
    runExplorerRealMode
        :: HasConfigurations
        => NodeResources SscGodTossing ExplorerProd
        -> (WorkerSpec ExplorerProd, OutSpecs)
        -> Production ()
    runExplorerRealMode = runRealBasedMode runExplorerBListener lift

    nodeArgs :: NodeArgs
    nodeArgs = NodeArgs { sscAlgo = GodTossingAlgo, behaviorConfigPath = Nothing }<|MERGE_RESOLUTION|>--- conflicted
+++ resolved
@@ -18,24 +18,17 @@
 import           NodeOptions         (ExplorerArgs (..), ExplorerNodeArgs (..),
                                       getExplorerNodeOptions)
 import           Pos.Binary          ()
-<<<<<<< HEAD
 import           Pos.Client.CLI      (CommonNodeArgs (..), NodeArgs (..), getNodeParams)
 import qualified Pos.Client.CLI      as CLI
 import           Pos.Communication   (OutSpecs, WorkerSpec)
-import           Pos.Core            (HasCoreConstants, giveStaticConsts)
-=======
-import           Pos.Client.CLI      (configurationOptions)
-import           Pos.Communication   (OutSpecs, WorkerSpec)
-import           Pos.Constants       (isDevelopment)
 import           Pos.Core            (gdStartTime, genesisData)
->>>>>>> 78ee06c5
 import           Pos.Explorer        (runExplorerBListener)
 import           Pos.Explorer.Socket (NotifierSettings (..))
 import           Pos.Explorer.Web    (ExplorerProd, explorerPlugin, notifierPlugin)
-import           Pos.Launcher        (HasConfigurations, NodeParams (..),
-                                      NodeResources (..), bracketNodeResources,
-                                      hoistNodeResources, runNode, runRealBasedMode,
-                                      withConfigurations)
+import           Pos.Launcher        (ConfigurationOptions (..), HasConfigurations,
+                                      NodeParams (..), NodeResources (..),
+                                      bracketNodeResources, hoistNodeResources, runNode,
+                                      runRealBasedMode, withConfigurations)
 import           Pos.Ssc.GodTossing  (SscGodTossing)
 import           Pos.Ssc.SscAlgo     (SscAlgo (..))
 import           Pos.Types           (Timestamp (Timestamp))
@@ -44,70 +37,48 @@
 import           Pos.Util.UserSecret (usVss)
 
 
+
 ----------------------------------------------------------------------------
 -- Main action
 ----------------------------------------------------------------------------
 
 main :: IO ()
 main = do
-<<<<<<< HEAD
     args <- getExplorerNodeOptions
     CLI.printFlags
     putText "[Attention] Software is built with explorer part"
-    runProduction (action args)
+    runProduction $ action args
 
 action :: ExplorerNodeArgs -> Production ()
-action (ExplorerNodeArgs (cArgs@CommonNodeArgs{..}) ExplorerArgs{..}) = do
-    liftIO $ applyConfigInfo configInfo
-    giveStaticConsts $ do
-        systemStart <- CLI.getNodeSystemStart $ CLI.sysStart commonArgs
+action (ExplorerNodeArgs (cArgs@CommonNodeArgs{..}) ExplorerArgs{..}) =
+    withConfigurations conf $ do
+        let systemStart = gdStartTime genesisData
         logInfo $ sformat ("System start time is " % shown) systemStart
         t <- currentTime
         logInfo $ sformat ("Current time is " % shown) (Timestamp t)
-        currentParams <- getNodeParams cArgs nodeArgs systemStart
+        currentParams <- getNodeParams cArgs nodeArgs
         putText $ "Explorer is enabled!"
-        logInfo $ sformat ("Using configs and genesis:\n"%build) configInfo
+        logInfo $ sformat ("Using configs and genesis:\n"%shown) conf
 
         let vssSK = fromJust $ npUserSecret currentParams ^. usVss
         let gtParams = CLI.gtSscParams cArgs vssSK (npBehaviorConfig currentParams)
-=======
-    args <- getExplorerOptions
-    printFlags
-    runProduction $ action args
 
-action :: Args -> Production ()
-action args@Args {..} = withConfigurations conf $ do
-    logInfo $ sformat ("System start time is " % shown) $ gdStartTime genesisData
-    t <- currentTime
-    logInfo $ sformat ("Current time is " % shown) (Timestamp t)
-    nodeParams <- getNodeParams args
-    putText $ "Static peers is on: " <> show staticPeers
-    logInfo $ sformat ("Using configs and genesis:\n"%shown) conf
+        let plugins :: HasConfigurations => ([WorkerSpec ExplorerProd], OutSpecs)
+            plugins = mconcatPair
+                [ explorerPlugin webPort
+                , notifierPlugin NotifierSettings{ nsPort = notifierPort }
+                , updateTriggerWorker
+                ]
 
-    let vssSK = fromJust $ npUserSecret nodeParams ^. usVss
-    let sscParams = gtSscParams args vssSK
->>>>>>> 78ee06c5
-
-    let plugins :: HasConfigurations => ([WorkerSpec ExplorerProd], OutSpecs)
-        plugins = mconcatPair
-            [ explorerPlugin webPort
-            , notifierPlugin NotifierSettings{ nsPort = notifierPort }
-            , updateTriggerWorker
-            ]
-
-<<<<<<< HEAD
         bracketNodeResources currentParams gtParams $ \nr@NodeResources {..} ->
             runExplorerRealMode
                 (hoistNodeResources (lift . runExplorerBListener) nr)
                 (runNode @SscGodTossing nr plugins)
-=======
-    bracketNodeResources nodeParams sscParams $ \nr@NodeResources {..} ->
-        runExplorerRealMode
-            (hoistNodeResources (lift . runExplorerBListener) nr)
-            (runNode @SscGodTossing nr plugins)
->>>>>>> 78ee06c5
   where
-    conf = configurationOptions commonArgs
+
+    conf :: ConfigurationOptions
+    conf = CLI.configurationOptions $ CLI.commonArgs cArgs
+
     runExplorerRealMode
         :: HasConfigurations
         => NodeResources SscGodTossing ExplorerProd
