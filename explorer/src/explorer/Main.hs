{-# LANGUAGE AllowAmbiguousTypes #-}
{-# LANGUAGE CPP                 #-}
{-# LANGUAGE RankNTypes          #-}
{-# LANGUAGE ScopedTypeVariables #-}
{-# LANGUAGE TupleSections       #-}

module Main
       ( main
       ) where

import           Universum

import           Data.Maybe          (fromJust)
import           Formatting          (sformat, shown, (%))
import           Mockable            (Production, currentTime, runProduction)
import           System.Wlog         (logInfo)

import           NodeOptions         (ExplorerArgs (..), ExplorerNodeArgs (..),
                                      getExplorerNodeOptions)
import           Pos.Binary          ()
import           Pos.Client.CLI      (CommonNodeArgs (..), NodeArgs (..), getNodeParams)
import qualified Pos.Client.CLI      as CLI
import           Pos.Communication   (OutSpecs, WorkerSpec)
import           Pos.Core            (gdStartTime, genesisData)
import           Pos.Explorer        (runExplorerBListener)
import           Pos.Explorer.Socket (NotifierSettings (..))
import           Pos.Explorer.Web    (ExplorerProd, explorerPlugin, notifierPlugin)
import           Pos.Launcher        (ConfigurationOptions (..), HasConfigurations,
                                      NodeParams (..), NodeResources (..),
                                      bracketNodeResources, hoistNodeResources, runNode,
                                      runRealBasedMode, withConfigurations)
import           Pos.Ssc.GodTossing  (SscGodTossing)
import           Pos.Ssc.SscAlgo     (SscAlgo (..))
import           Pos.Types           (Timestamp (Timestamp))
import           Pos.Update          (updateTriggerWorker)
import           Pos.Util            (mconcatPair)
import           Pos.Util.UserSecret (usVss)


<<<<<<< HEAD
=======
printFlags :: IO ()
printFlags = do
    inAssertMode $ putText "Asserts are ON"
>>>>>>> 8294fa99

----------------------------------------------------------------------------
-- Main action
----------------------------------------------------------------------------

main :: IO ()
main = do
    args <- getExplorerNodeOptions
    CLI.printFlags
    putText "[Attention] Software is built with explorer part"
    runProduction $ action args

action :: ExplorerNodeArgs -> Production ()
action (ExplorerNodeArgs (cArgs@CommonNodeArgs{..}) ExplorerArgs{..}) =
    withConfigurations conf $ do
        let systemStart = gdStartTime genesisData
        logInfo $ sformat ("System start time is " % shown) systemStart
        t <- currentTime
        logInfo $ sformat ("Current time is " % shown) (Timestamp t)
        currentParams <- getNodeParams cArgs nodeArgs
        putText $ "Explorer is enabled!"
        logInfo $ sformat ("Using configs and genesis:\n"%shown) conf

        let vssSK = fromJust $ npUserSecret currentParams ^. usVss
        let gtParams = CLI.gtSscParams cArgs vssSK (npBehaviorConfig currentParams)

        let plugins :: HasConfigurations => ([WorkerSpec ExplorerProd], OutSpecs)
            plugins = mconcatPair
                [ explorerPlugin webPort
                , notifierPlugin NotifierSettings{ nsPort = notifierPort }
                , updateTriggerWorker
                ]

        bracketNodeResources currentParams gtParams $ \nr@NodeResources {..} ->
            runExplorerRealMode
                (hoistNodeResources (lift . runExplorerBListener) nr)
                (runNode @SscGodTossing nr plugins)
  where

    conf :: ConfigurationOptions
    conf = CLI.configurationOptions $ CLI.commonArgs cArgs

    runExplorerRealMode
        :: HasConfigurations
        => NodeResources SscGodTossing ExplorerProd
        -> (WorkerSpec ExplorerProd, OutSpecs)
        -> Production ()
    runExplorerRealMode = runRealBasedMode runExplorerBListener lift

    nodeArgs :: NodeArgs
    nodeArgs = NodeArgs { sscAlgo = GodTossingAlgo, behaviorConfigPath = Nothing }<|MERGE_RESOLUTION|>--- conflicted
+++ resolved
@@ -35,14 +35,6 @@
 import           Pos.Update          (updateTriggerWorker)
 import           Pos.Util            (mconcatPair)
 import           Pos.Util.UserSecret (usVss)
-
-
-<<<<<<< HEAD
-=======
-printFlags :: IO ()
-printFlags = do
-    inAssertMode $ putText "Asserts are ON"
->>>>>>> 8294fa99
 
 ----------------------------------------------------------------------------
 -- Main action
