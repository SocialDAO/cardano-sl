name:                cardano-sl-godtossing
version:             0.4.4
synopsis:            Cardano SL - GodTossing implementation of SSC
description:         Cardano SL - GodTossing implementation of SSC
license:             MIT
license-file:        LICENSE
author:              Serokell
maintainer:          hi@serokell.io
copyright:           2016 IOHK
category:            Currency
build-type:          Simple
cabal-version:       >=1.10

library
  exposed-modules:
    Pos.Ssc.GodTossing.Arbitrary

    Pos.Ssc.GodTossing.Core
    Pos.Ssc.GodTossing.Core.Types
    Pos.Ssc.GodTossing.Core.Core

    Pos.Ssc.GodTossing.Types
    Pos.Ssc.GodTossing.Types.Types
    Pos.Ssc.GodTossing.Types.Message

    Pos.Ssc.GodTossing.Genesis
    Pos.Ssc.GodTossing.Genesis.Types
    Pos.Ssc.GodTossing.Genesis.Parser

    Pos.Ssc.GodTossing.Toss
    Pos.Ssc.GodTossing.Toss.Logic
    Pos.Ssc.GodTossing.Toss.Pure
    Pos.Ssc.GodTossing.Toss.Base
    Pos.Ssc.GodTossing.Toss.Class
    Pos.Ssc.GodTossing.Toss.Failure
    Pos.Ssc.GodTossing.Toss.Trans
    Pos.Ssc.GodTossing.Toss.Types

    Pos.Ssc.GodTossing.LocalData
    Pos.Ssc.GodTossing.LocalData.Types
    Pos.Ssc.GodTossing.LocalData.Logic

    Pos.Ssc.GodTossing.VssCertData
    Pos.Ssc.GodTossing.Error
    Pos.Ssc.GodTossing.SecretStorage
    Pos.Ssc.GodTossing.Constants
    Pos.Ssc.GodTossing.Functions
    Pos.Ssc.GodTossing.Type
    Pos.Ssc.GodTossing.DB
    Pos.Ssc.GodTossing.GState
    Pos.Ssc.GodTossing.Richmen
    Pos.Ssc.GodTossing.Seed
    Pos.Ssc.GodTossing.Shares
    Pos.Ssc.GodTossing.Listeners
    Pos.Ssc.GodTossing.Workers
    Pos.Ssc.GodTossing.Network.Constraint

    Pos.Binary.GodTossing
    Pos.Binary.GodTossing.Core
    Pos.Binary.GodTossing.Types
    Pos.Binary.GodTossing.Toss
    Pos.Binary.GodTossing.Relay

  build-depends:       aeson
                     , base
                     , bytestring
                     , cardano-sl-core
                     , cardano-sl-db
                     , cardano-sl-infra
                     , cardano-sl-lrc
                     , cardano-sl-ssc
                     , containers
                     , cryptonite
                     , data-default
                     , ether
                     , file-embed
                     , formatting
                     , lens
                     , log-warper
                     , mono-traversable
                     , mtl
                     , node-sketch
<<<<<<< HEAD
                     , QuickCheck
                     , rocksdb
=======
                     , rocksdb-haskell >= 1.0.0
>>>>>>> d01d392d
                     , serokell-util
                     , stm
                     , tagged
                     , text
                     , text-format
                     , time-units
                     , transformers
                     , universum
                     , unordered-containers

  default-language:    Haskell2010

  default-extensions:  DeriveDataTypeable
                       DeriveGeneric
                       GeneralizedNewtypeDeriving
                       StandaloneDeriving
                       FlexibleContexts
                       FlexibleInstances
                       MultiParamTypeClasses
                       FunctionalDependencies
                       DefaultSignatures
                       NoImplicitPrelude
                       OverloadedStrings
                       RecordWildCards
                       TypeApplications
                       TupleSections
                       ViewPatterns
                       LambdaCase
                       MultiWayIf
                       ConstraintKinds
                       UndecidableInstances
                       BangPatterns

  ghc-options:         -Wall
                       -fno-warn-orphans
                       -O2

  build-tools: cpphs >= 1.19
  ghc-options: -pgmP cpphs -optP --cpp<|MERGE_RESOLUTION|>--- conflicted
+++ resolved
@@ -80,12 +80,8 @@
                      , mono-traversable
                      , mtl
                      , node-sketch
-<<<<<<< HEAD
                      , QuickCheck
-                     , rocksdb
-=======
                      , rocksdb-haskell >= 1.0.0
->>>>>>> d01d392d
                      , serokell-util
                      , stm
                      , tagged
