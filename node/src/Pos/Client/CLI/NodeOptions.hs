{-# LANGUAGE ApplicativeDo #-}
{-# LANGUAGE CPP           #-}
{-# LANGUAGE QuasiQuotes   #-}

-- | Command line options of pos-node.

module Pos.Client.CLI.NodeOptions
       ( CommonNodeArgs (..)
       , SimpleNodeArgs (..)
       , NodeArgs (..)
       , commonNodeArgsParser
       , getSimpleNodeOptions
       , usageExample
       ) where

import           Universum                    hiding (show)

import           Data.Version                 (showVersion)
import           NeatInterpolation            (text)
import           Options.Applicative          (Parser, auto, execParser, footerDoc,
                                               fullDesc, header, help, helper, info,
                                               infoOption, long, metavar, option,
                                               progDesc, strOption, switch, value)
import           Prelude                      (show)
import           Text.PrettyPrint.ANSI.Leijen (Doc)

import           Paths_cardano_sl             (version)

import           Pos.Client.CLI.Options       (CommonArgs (..), commonArgsParser,
                                               configInfoParser, optionalJSONPath,
                                               sscAlgoOption)
import           Pos.Constants                (isDevelopment)
<<<<<<< HEAD
import           Pos.Launcher.ConfigInfo      (ConfigInfo (..))
=======
import           Pos.HealthCheck.Route53      (route53HealthCheckOption)
>>>>>>> e74686f7
import           Pos.Network.CLI              (NetworkConfigOpts, networkConfigOption)
import           Pos.Ssc.SscAlgo              (SscAlgo (..))
import           Pos.Statistics               (EkgParams, StatsdParams, ekgParamsOption,
                                               statsdParamsOption)
import           Pos.Util.BackupPhrase        (BackupPhrase, backupPhraseWordsNum)

data CommonNodeArgs = CommonNodeArgs
    { dbPath                 :: !FilePath
    , rebuildDB              :: !Bool
    -- these two arguments are only used in development mode
<<<<<<< HEAD
    , devSpendingGenesisI :: !(Maybe Int)
    , devVssGenesisI      :: !(Maybe Int)
    , keyfilePath         :: !FilePath
    , backupPhrase        :: !(Maybe BackupPhrase)
    , networkConfigOpts   :: !NetworkConfigOpts
      -- ^ Network configuration
    , jlPath              :: !(Maybe FilePath)
    , commonArgs          :: !CommonArgs
    , updateLatestPath    :: !FilePath
    , updateWithPackage   :: !Bool
    , noNTP               :: !Bool
    , enableMetrics       :: !Bool
    , ekgParams           :: !(Maybe EkgParams)
    , statsdParams        :: !(Maybe StatsdParams)
    , configInfo          :: !ConfigInfo
=======
    , devSpendingGenesisI    :: !(Maybe Int)
    , devVssGenesisI         :: !(Maybe Int)
    , keyfilePath            :: !FilePath
    , backupPhrase           :: !(Maybe BackupPhrase)
    , externalAddress        :: !(Maybe NetworkAddress)
      -- ^ A node must be addressable on the network.
    , bindAddress            :: !(Maybe NetworkAddress)
      -- ^ A node may have a bind address which differs from its external
      -- address.
    , peers                  :: ![(NodeId, NodeType)]
      -- ^ Known peers (addresses with classification).
    , networkConfigOpts      :: !NetworkConfigOpts
      -- ^ Network configuration
    , jlPath                 :: !(Maybe FilePath)
    , kademliaDumpPath       :: !FilePath
    , commonArgs             :: !CommonArgs
    , updateLatestPath       :: !FilePath
    , updateWithPackage      :: !Bool
    , noNTP                  :: !Bool
    , route53Params          :: !(Maybe NetworkAddress)
    , enableMetrics          :: !Bool
    , ekgParams              :: !(Maybe EkgParams)
    , statsdParams           :: !(Maybe StatsdParams)
    , cnaDumpGenesisDataPath :: !(Maybe FilePath)
>>>>>>> e74686f7
    } deriving Show

commonNodeArgsParser :: Parser CommonNodeArgs
commonNodeArgsParser = do
    dbPath <- strOption $
        long    "db-path" <>
        metavar "FILEPATH" <>
        value   "node-db" <>
        help    "Path to directory with all DBs used by the node. \
                \If specified path doesn’t exist, a directory will be created."
    rebuildDB <- switch $
        long "rebuild-db" <>
        help "If node's database already exists, discard its contents \
             \and create a new one from scratch."
    devSpendingGenesisI <- if isDevelopment
        then (optional $ option auto $
                  long    "spending-genesis" <>
                  metavar "INT" <>
                  help    "Used genesis secret key index.")
        else pure Nothing
    devVssGenesisI <- if isDevelopment
        then (optional $ option auto $
                  long    "vss-genesis" <>
                  metavar "INT" <>
                  help    "Index of using VSS key pair in genesis.")
        else pure Nothing
    keyfilePath <- strOption $
        long    "keyfile" <>
        metavar "FILEPATH" <>
        value   "secret.key" <>
        help    "Path to file with secret key (we use it for Daedalus)."
    backupPhrase <- optional $ option auto $
        long    "backup-phrase" <>
        metavar "PHRASE" <>
        help    (show backupPhraseWordsNum ++
                 "-word phrase to recover the wallet. Words should be separated by spaces.")
    networkConfigOpts <- networkConfigOption
    jlPath <-
        optionalJSONPath
    commonArgs <- commonArgsParser
    updateLatestPath <- strOption $
        long    "update-latest-path" <>
        metavar "FILEPATH" <>
        value   "update-installer.exe" <>
        help    "Path to update installer file, \
                \which should be downloaded by Update System."
    updateWithPackage <- switch $
        long "update-with-package" <>
        help "Enable updating via installer."
    noNTP <- switch $
        long "no-ntp" <>
        help "Whether to use real NTP servers to synchronise time or rely on local time"

    route53Params <- optional route53HealthCheckOption

    enableMetrics <- switch $
        long "metrics" <>
        help "Enable metrics (EKG, statsd)"

    ekgParams <- optional ekgParamsOption
    statsdParams <- optional statsdParamsOption
    configInfo <- configInfoParser

    cnaDumpGenesisDataPath <- optional $ strOption $
        long "dump-genesis-data-to" <>
        help "Dump genesis data in canonical JSON format to this file."

    pure CommonNodeArgs{..}

data SimpleNodeArgs = SimpleNodeArgs CommonNodeArgs NodeArgs

data NodeArgs = NodeArgs
    { sscAlgo            :: !SscAlgo
    , behaviorConfigPath :: !(Maybe FilePath)
    } deriving Show

simpleNodeArgsParser :: Parser SimpleNodeArgs
simpleNodeArgsParser = do
    commonNodeArgs <- commonNodeArgsParser
    sscAlgo <- sscAlgoOption
    behaviorConfigPath <- behaviorConfigOption
    pure $ SimpleNodeArgs commonNodeArgs NodeArgs{..}

behaviorConfigOption :: Parser (Maybe FilePath)
behaviorConfigOption =
    optional $ strOption $
        long "behavior" <>
        metavar "FILE" <>
        help "Path to the behavior config"

getSimpleNodeOptions :: IO SimpleNodeArgs
getSimpleNodeOptions = execParser programInfo
  where
    programInfo = info (helper <*> versionOption <*> simpleNodeArgsParser) $
        fullDesc <> progDesc "Cardano SL main server node."
                 <> header "Cardano SL node."
                 <> footerDoc usageExample

    versionOption = infoOption
        ("cardano-node-" <> showVersion version)
        (long "version" <> help "Show version.")

usageExample :: Maybe Doc
usageExample = (Just . fromString @Doc . toString @Text) [text|
Command example:

  stack exec -- cardano-node                                             \
    --db-path node-db0                                                   \
    --rebuild-db                                                         \
    --keyfile secrets/secret-1.key                                       \
    --kademlia-id a_P8zb6fNP7I2H54FtGuhqxaMDAwMDAwMDAwMDAwMDA=           \
    --address 127.0.0.1:3000                                             \
    --listen 127.0.0.1:3000                                              \
    --kademlia-address 127.0.0.1:3000                                    \
    --json-log=/tmp/logs/2017-05-22_181224/node0.json                    \
    --logs-prefix /tmp/logs/2017-05-22_181224                            \
    --log-config /tmp/logs/2017-05-22_181224/conf/node0.log.yaml         \
    --kademlia-dump-path /tmp/logs/2017-05-22_181224/dump/kademlia0.dump \
    --system-start 1495462345|]<|MERGE_RESOLUTION|>--- conflicted
+++ resolved
@@ -27,56 +27,27 @@
 import           Paths_cardano_sl             (version)
 
 import           Pos.Client.CLI.Options       (CommonArgs (..), commonArgsParser,
-                                               configInfoParser, optionalJSONPath,
-                                               sscAlgoOption)
+                                               optionalJSONPath, sscAlgoOption)
 import           Pos.Constants                (isDevelopment)
-<<<<<<< HEAD
-import           Pos.Launcher.ConfigInfo      (ConfigInfo (..))
-=======
 import           Pos.HealthCheck.Route53      (route53HealthCheckOption)
->>>>>>> e74686f7
 import           Pos.Network.CLI              (NetworkConfigOpts, networkConfigOption)
 import           Pos.Ssc.SscAlgo              (SscAlgo (..))
 import           Pos.Statistics               (EkgParams, StatsdParams, ekgParamsOption,
                                                statsdParamsOption)
 import           Pos.Util.BackupPhrase        (BackupPhrase, backupPhraseWordsNum)
+import           Pos.Util.TimeWarp            (NetworkAddress)
 
 data CommonNodeArgs = CommonNodeArgs
     { dbPath                 :: !FilePath
     , rebuildDB              :: !Bool
     -- these two arguments are only used in development mode
-<<<<<<< HEAD
-    , devSpendingGenesisI :: !(Maybe Int)
-    , devVssGenesisI      :: !(Maybe Int)
-    , keyfilePath         :: !FilePath
-    , backupPhrase        :: !(Maybe BackupPhrase)
-    , networkConfigOpts   :: !NetworkConfigOpts
-      -- ^ Network configuration
-    , jlPath              :: !(Maybe FilePath)
-    , commonArgs          :: !CommonArgs
-    , updateLatestPath    :: !FilePath
-    , updateWithPackage   :: !Bool
-    , noNTP               :: !Bool
-    , enableMetrics       :: !Bool
-    , ekgParams           :: !(Maybe EkgParams)
-    , statsdParams        :: !(Maybe StatsdParams)
-    , configInfo          :: !ConfigInfo
-=======
     , devSpendingGenesisI    :: !(Maybe Int)
     , devVssGenesisI         :: !(Maybe Int)
     , keyfilePath            :: !FilePath
     , backupPhrase           :: !(Maybe BackupPhrase)
-    , externalAddress        :: !(Maybe NetworkAddress)
-      -- ^ A node must be addressable on the network.
-    , bindAddress            :: !(Maybe NetworkAddress)
-      -- ^ A node may have a bind address which differs from its external
-      -- address.
-    , peers                  :: ![(NodeId, NodeType)]
-      -- ^ Known peers (addresses with classification).
     , networkConfigOpts      :: !NetworkConfigOpts
       -- ^ Network configuration
     , jlPath                 :: !(Maybe FilePath)
-    , kademliaDumpPath       :: !FilePath
     , commonArgs             :: !CommonArgs
     , updateLatestPath       :: !FilePath
     , updateWithPackage      :: !Bool
@@ -86,7 +57,6 @@
     , ekgParams              :: !(Maybe EkgParams)
     , statsdParams           :: !(Maybe StatsdParams)
     , cnaDumpGenesisDataPath :: !(Maybe FilePath)
->>>>>>> e74686f7
     } deriving Show
 
 commonNodeArgsParser :: Parser CommonNodeArgs
@@ -148,7 +118,6 @@
 
     ekgParams <- optional ekgParamsOption
     statsdParams <- optional statsdParamsOption
-    configInfo <- configInfoParser
 
     cnaDumpGenesisDataPath <- optional $ strOption $
         long "dump-genesis-data-to" <>
