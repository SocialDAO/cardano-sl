--- conflicted
+++ resolved
@@ -2,11 +2,7 @@
 
 import Prelude
 import Data.Time.NominalDiffTime (mkTime)
-<<<<<<< HEAD
-import Pos.Explorer.Web.ClientTypes (CHash(..), CTxEntry(..), CTxId(..))
-=======
 import Pos.Explorer.Web.ClientTypes (CAddress(..), CAddressSummary(..), CHash(..), CTxDetailed(..), CTxEntry(..), CTxId(..), CTxType(..))
->>>>>>> 38b3c33a
 import Pos.Types.Core (Coin(..))
 
 
@@ -21,15 +17,6 @@
 mkCoin coin =
   Coin {getCoin: coin}
 
-<<<<<<< HEAD
--- for debugging only
-mkCTxEntry :: CTxEntry
-mkCTxEntry = CTxEntry
-  { cteId: mkCTxId "--"
-  , cteTimeIssued: mkTime 0.0
-  , cteAmount: mkCoin 0
-  }
-=======
 mkCAddress :: String -> CAddress
 mkCAddress = CAddress
 
@@ -61,5 +48,4 @@
 
 mkEmptyCTxType :: CTxType
 mkEmptyCTxType =
-    CTxIncoming [mkCAddress "--"] $ mkCoin 0
->>>>>>> 38b3c33a
+    CTxIncoming [mkCAddress "--"] $ mkCoin 0