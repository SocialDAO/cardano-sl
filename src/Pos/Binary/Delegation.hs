-- | Delegation types serialization.

module Pos.Binary.Delegation
       (
       ) where

import           Universum

import           Pos.Binary.Class     (Bi (..))
import           Pos.Binary.Core      ()
import           Pos.Binary.Crypto    ()
import           Pos.Delegation.Types (DlgPayload (getDlgPayload), DlgUndo (..),
                                       mkDlgPayload)
import           Pos.Util.Util        (eitherToFail)

instance Bi DlgPayload where
<<<<<<< HEAD
  encode = encode . getDlgPayload
  decode = decode >>= eitherToFail . mkDlgPayload
=======
    sizeNPut = labelS "DlgPayload" $ putField getDlgPayload
    get = label "DlgPayload" $ eitherToFail . mkDlgPayload =<< get

instance Bi DlgUndo where
    sizeNPut = labelS "DlgUndo" $ putField duPsks <> putField duPrevEpochPosted
    get = label "DlgUndo" $ DlgUndo <$> get <*> get
>>>>>>> 6e8f8a98
<|MERGE_RESOLUTION|>--- conflicted
+++ resolved
@@ -6,22 +6,20 @@
 
 import           Universum
 
-import           Pos.Binary.Class     (Bi (..))
+import           Pos.Binary.Class     (Bi (..), Cons (..), Field (..), deriveSimpleBi)
 import           Pos.Binary.Core      ()
 import           Pos.Binary.Crypto    ()
+import           Pos.Core             (ProxySKHeavy, StakeholderId)
 import           Pos.Delegation.Types (DlgPayload (getDlgPayload), DlgUndo (..),
                                        mkDlgPayload)
 import           Pos.Util.Util        (eitherToFail)
 
 instance Bi DlgPayload where
-<<<<<<< HEAD
-  encode = encode . getDlgPayload
-  decode = decode >>= eitherToFail . mkDlgPayload
-=======
-    sizeNPut = labelS "DlgPayload" $ putField getDlgPayload
-    get = label "DlgPayload" $ eitherToFail . mkDlgPayload =<< get
+    encode = encode . getDlgPayload
+    decode = decode >>= eitherToFail . mkDlgPayload
 
-instance Bi DlgUndo where
-    sizeNPut = labelS "DlgUndo" $ putField duPsks <> putField duPrevEpochPosted
-    get = label "DlgUndo" $ DlgUndo <$> get <*> get
->>>>>>> 6e8f8a98
+deriveSimpleBi ''DlgUndo [
+    Cons 'DlgUndo [
+        Field [| duPsks            :: [ProxySKHeavy]        |],
+        Field [| duPrevEpochPosted :: HashSet StakeholderId |]
+    ]]