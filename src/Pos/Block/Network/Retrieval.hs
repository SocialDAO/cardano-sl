{-# LANGUAGE Rank2Types          #-}
{-# LANGUAGE ScopedTypeVariables #-}

-- | Server which deals with blocks processing.

module Pos.Block.Network.Retrieval
       ( retrievalWorker
       , handleUnsolicitedHeaders
       , requestTip
       , requestHeaders
       , addToBlockRequestQueue
       , mkHeadersRequest
       ) where

<<<<<<< HEAD
import           Control.Concurrent.STM           (isEmptyTBQueue, isFullTBQueue,
                                                   putTMVar, readTBQueue, tryReadTMVar,
                                                   tryTakeTMVar, writeTBQueue)
import           Control.Lens                     (_Wrapped)
import           Control.Monad.Trans.Except       (ExceptT, runExceptT, throwE)
import           Data.List.NonEmpty               ((<|))
import qualified Data.List.NonEmpty               as NE
import           Data.Reflection                  (reify)
import           Formatting                       (build, int, sformat, shown, stext, (%))
import           Mockable                         (fork, handleAll, throw)
import           Node                             (ConversationActions (..), NodeId,
                                                   SendActions (..))
import           Serokell.Util.Exceptions         (throwText)
import           Serokell.Util.Text               (listJson)
import           Serokell.Util.Verify             (isVerSuccess)
import           System.Wlog                      (logDebug, logError, logInfo,
                                                   logWarning)
=======
import           Control.Concurrent.STM     (isEmptyTBQueue, isFullTBQueue, putTMVar,
                                             readTBQueue, tryReadTMVar, tryTakeTMVar,
                                             writeTBQueue)
import           Control.Lens               (_Wrapped)
import           Control.Monad.Trans.Except (ExceptT, runExceptT, throwE)
import           Data.List.NonEmpty         ((<|))
import qualified Data.List.NonEmpty         as NE
import           Data.Reflection            (reify)
import           Formatting                 (build, int, sformat, shown, stext, (%))
import           Mockable                   (fork, handleAll, throw)
import           Node                       (ConversationActions (..), NodeId,
                                             SendActions (..))
import           Serokell.Util.Text         (listJson)
import           Serokell.Util.Verify       (isVerSuccess)
import           System.Wlog                (logDebug, logError, logInfo, logWarning)
>>>>>>> fd5cd2ec
import           Universum

import           Pos.Binary.Communication         ()
import           Pos.Block.Logic                  (ClassifyHeaderRes (..),
                                                   ClassifyHeadersRes (..),
                                                   classifyHeaders, classifyNewHeader,
                                                   getHeadersOlderExp, lcaWithMainChain,
                                                   verifyAndApplyBlocks, withBlkSemaphore)
import qualified Pos.Block.Logic                  as L
import           Pos.Block.Network.Announce       (announceBlock)
import           Pos.Block.Network.Types          (MsgBlock (..), MsgGetBlocks (..),
                                                   MsgGetHeaders (..), MsgHeaders (..))
import           Pos.Block.Types                  (Blund)
import           Pos.Communication.BiP            (BiP (..))
import           Pos.Communication.Types.Protocol (VerInfo)
import           Pos.Constants                    (blkSecurityParam)
import           Pos.Context                      (NodeContext (..), getNodeContext)
import           Pos.Crypto                       (hash, shortHashF)
import qualified Pos.DB                           as DB
import qualified Pos.DB.GState                    as GState
import           Pos.DHT.Model                    (nodeIdToAddress)
import           Pos.Ssc.Class                    (Ssc, SscWorkersClass)
import           Pos.Types                        (Block, BlockHeader, HasHeaderHash (..),
                                                   HeaderHash, blockHeader, difficultyL,
                                                   gbHeader, prevBlockL, verifyHeaders)
import           Pos.Util                         (NE, NewestFirst (..), OldestFirst (..),
                                                   inAssertMode, toNewestFirst, _neHead,
                                                   _neLast)
import           Pos.WorkMode                     (WorkMode)

data VerifyBlocksException = VerifyBlocksException Text deriving Show
instance Exception VerifyBlocksException

retrievalWorker
    :: forall ssc m.
       (SscWorkersClass ssc, WorkMode ssc m)
    => SendActions BiP VerInfo m -> m ()
retrievalWorker sendActions = handleAll handleWE $ do
    NodeContext{..} <- getNodeContext
    loop ncBlockRetrievalQueue ncRecoveryHeader
  where
    handleWE e = do
        logError $ sformat ("retrievalWorker: error caught "%shown) e
        throw e
    loop queue recHeaderVar = forever $ do
       ph <- atomically $ readTBQueue queue
       handleAll (handleLE recHeaderVar ph) $ handle ph
       needQueryMore <- atomically $ do
           isEmpty <- isEmptyTBQueue queue
           recHeader <- tryReadTMVar recHeaderVar
           pure $ guard isEmpty *> recHeader
       whenJust needQueryMore $ \(peerId, rHeader) -> do
           logDebug "Queue is empty, we're in recovery mode -> querying more"
           whenJustM (mkHeadersRequest (Just $ headerHash rHeader)) $ \mghNext ->
               withConnectionTo sendActions peerId $
                   requestHeaders mghNext (Just rHeader) peerId
    dropRecoveryHeader recHeaderVar peerId = do
        kicked <- atomically $ do
            let processKick (peer,_) = do
                    let p = peer == peerId
                    when p $ void $ tryTakeTMVar recHeaderVar
                    pure p
            maybe (pure False) processKick =<< tryReadTMVar recHeaderVar
        when kicked $ logWarning $
            sformat ("Recovery mode communication dropped with peer "%shown) peerId
    handleLE recHeaderVar (peerId, headers) e = do
        logWarning $ sformat
            ("Error handling peerId="%shown%", headers="%listJson%": "%shown)
            peerId (fmap headerHash headers) e
        dropRecoveryHeader recHeaderVar peerId
    handle (peerId, headers) = do
        logDebug $ sformat
            ("retrievalWorker: handling peerId="%shown%", headers="%listJson)
            peerId (fmap headerHash headers)
        classificationRes <- classifyHeaders' headers
        let newestHeader = headers ^. _Wrapped . _neHead
            newestHash = headerHash newestHeader
            oldestHash = headerHash $ headers ^. _Wrapped . _neLast
        case classificationRes of
            CHsValid lcaChild ->
                void $ handleCHsValid peerId lcaChild newestHash
            CHsUseless reason ->
                logDebug $ sformat uselessFormat oldestHash newestHash reason
            CHsInvalid reason ->
                logWarning $ sformat invalidFormat oldestHash newestHash reason
    classifyHeaders' (NewestFirst (header :| [])) = do
        classificationRes <- classifyNewHeader header
        -- TODO: should we set 'To' hash to hash of header or leave it unlimited?
        case classificationRes of
            CHContinues -> pure $ CHsValid header
            CHAlternative ->
                pure $ CHsInvalid "Expected header to be continuation, not alternative"
            CHUseless reason -> pure $ CHsUseless reason
            CHInvalid reason -> pure $ CHsInvalid reason
    classifyHeaders' headers = classifyHeaders headers
    validFormat =
        "Requesting blocks from " %shortHashF % " to " %shortHashF
    invalidFormat =
        "Chain of headers from " %shortHashF % " to " %shortHashF %
        " is considered invalid: " %stext
    uselessFormat =
        "Chain of headers from " %shortHashF % " to " %shortHashF %
        " is useless for the following reason: " %stext
    handleCHsValid peerId lcaChild newestHash = do
        let lcaChildHash = headerHash lcaChild
        logDebug $ sformat validFormat lcaChildHash newestHash
        maxBlockSize <- GState.getMaxBlockSize
        -- Yay, reflection magic! Here we indirectly pass 'maxBlockSize' as
        -- a parameter to the 'Bi' instance of 'MsgBlock'.
        reify maxBlockSize $ \(_ :: Proxy s0) ->
          withConnectionTo sendActions peerId $
          \(conv :: ConversationActions VerInfo MsgGetBlocks (MsgBlock s0 ssc) m) -> do
            send conv $ mkBlocksRequest lcaChildHash newestHash
            chainE <- runExceptT (retrieveBlocks conv lcaChild newestHash)
            recHeaderVar <- ncRecoveryHeader <$> getNodeContext
            case chainE of
                Left e -> do
                    logWarning $ sformat
                        ("Error retrieving blocks from "%shortHashF%
                         " to "%shortHashF%" from peer "%shown%": "%stext)
                        lcaChildHash newestHash peerId e
                    dropRecoveryHeader recHeaderVar peerId
                Right blocks -> do
                    logDebug $ sformat
                        ("retrievalWorker: retrieved blocks "%listJson)
                        (map (headerHash . view blockHeader) blocks)
                    handleBlocks blocks sendActions
                    -- If we've downloaded block that has header
                    -- ncRecoveryHeader, we're not in recovery mode
                    -- anymore.
                    atomically $ whenJustM (tryReadTMVar recHeaderVar) $ \(_,rHeader) ->
                        when (headerHash rHeader `elem` map headerHash blocks)
                             (void $ tryTakeTMVar recHeaderVar)
    retrieveBlocks conv lcaChild endH = do
        blocks <- retrieveBlocks' 0 conv (lcaChild ^. prevBlockL) endH
        let b0 = blocks ^. _Wrapped . _neHead
        if headerHash b0 == headerHash lcaChild
           then return blocks
           else throwE $ sformat
                    ("First block of chain is "%build%
                     " instead of expected "%build)
                    (b0 ^. blockHeader) lcaChild
    retrieveBlocks'
        :: forall s.
           Int
        -> ConversationActions VerInfo MsgGetBlocks (MsgBlock s ssc) m
        -> HeaderHash          -- ^ We're expecting a child of this block
        -> HeaderHash          -- ^ Block at which to stop
        -> ExceptT Text m (OldestFirst NE (Block ssc))
    retrieveBlocks' i conv prevH endH = do
        mBlock <- lift $ recv conv
        case mBlock of
            Nothing -> throwE $ sformat ("Failed to receive block #"%int) i
            Just (MsgBlock block) -> do
                let prevH' = block ^. prevBlockL
                    curH = headerHash block
                when (prevH' /= prevH) $
                    throwE $ sformat
                        ("Received block #"%int%" with "%
                         "prev hash "%shortHashF%" while "%
                         shortHashF%" was expected: "%build)
                        i prevH' prevH (block ^. blockHeader)
                if curH == endH
                  then return $ one block
                  else over _Wrapped (block <|) <$>
                       retrieveBlocks' (i+1) conv curH endH

-- | Make 'GetHeaders' message using our main chain. This function
-- chooses appropriate 'from' hashes and puts them into 'GetHeaders'
-- message.
mkHeadersRequest
    :: WorkMode ssc m
    => Maybe HeaderHash -> m (Maybe MsgGetHeaders)
mkHeadersRequest upto = do
    mbHeaders <- nonEmpty . toList <$> getHeadersOlderExp Nothing
    pure $ (\h -> MsgGetHeaders (NE.toList h) upto) <$> mbHeaders

-- Second case of 'handleBlockheaders'
handleUnsolicitedHeaders
    :: forall ssc m.
       (WorkMode ssc m)
    => NonEmpty (BlockHeader ssc)
    -> NodeId
    -> ConversationActions VerInfo MsgGetHeaders (MsgHeaders ssc) m
    -> m ()
handleUnsolicitedHeaders (header :| []) peerId conv =
    handleUnsolicitedHeader header peerId conv
-- TODO: ban node for sending more than one unsolicited header.
handleUnsolicitedHeaders (h:|hs) _ _ = do
    logWarning "Someone sent us nonzero amount of headers we didn't expect"
    logWarning $ sformat ("Here they are: "%listJson) (h:hs)

handleUnsolicitedHeader
    :: forall ssc m.
       (WorkMode ssc m)
    => BlockHeader ssc
    -> NodeId
    -> ConversationActions VerInfo MsgGetHeaders (MsgHeaders ssc) m
    -> m ()
handleUnsolicitedHeader header peerId conv = do
    logDebug $ sformat
        ("handleUnsolicitedHeader: single header "%shortHashF%" was propagated, processing")
        hHash
    classificationRes <- classifyNewHeader header
    -- TODO: should we set 'To' hash to hash of header or leave it unlimited?
    case classificationRes of
        CHContinues -> do
            logDebug $ sformat continuesFormat hHash
            addToBlockRequestQueue (one header) Nothing peerId
        CHAlternative -> do
            logInfo $ sformat alternativeFormat hHash
            mghM <- mkHeadersRequest (Just hHash)
            whenJust mghM $ \mgh ->
                requestHeaders mgh (Just header) peerId conv
        CHUseless reason -> logDebug $ sformat uselessFormat hHash reason
        CHInvalid _ -> do
            logDebug $ sformat ("handleUnsolicited: header "%shortHashF%" is invalid") hHash
            pass -- TODO: ban node for sending invalid block.
  where
    hHash = headerHash header
    continuesFormat =
        "Header " %shortHashF %
        " is a good continuation of our chain, requesting it"
    alternativeFormat =
        "Header " %shortHashF %
        " potentially represents good alternative chain, requesting more headers"
    uselessFormat =
        "Header " %shortHashF % " is useless for the following reason: " %stext


-- | Result of 'matchHeadersRequest'
data MatchReqHeadersRes
    = MRGood
      -- ^ Headers were indeed requested and precisely match our
      -- request
    | MRUnexpected
      -- ^ Headers don't represent valid response to our request.
    | MRRecovery
      -- ^ Headers are valid, but chain length is too big and last
      -- element doesn't match expected 'mghTo', so we're in "after
      -- offline ~ recovery" mode.
    deriving (Show)

matchRequestedHeaders
    :: (Ssc ssc)
    => NewestFirst NE (BlockHeader ssc) -> MsgGetHeaders -> MatchReqHeadersRes
matchRequestedHeaders headers MsgGetHeaders{..} =
    let newTip      = headers ^. _Wrapped . _neHead
        startHeader = headers ^. _Wrapped . _neLast
        startMatches =
            or [ (startHeader ^. headerHashG) `elem` mghFrom
               , (startHeader ^. prevBlockL) `elem` mghFrom]
        recoveryMode = length headers > blkSecurityParam
        mghToMatches
            | recoveryMode = True
            | isNothing mghTo = True
            | otherwise =  Just (headerHash newTip) == mghTo
        boolMatch = and [startMatches, mghToMatches, formChain]
     in case (boolMatch, recoveryMode) of
        (True, False) -> MRGood
        (True, True)  -> MRRecovery
        (False, _)    -> MRUnexpected
  where
    formChain = isVerSuccess $
        verifyHeaders True (headers & _Wrapped %~ toList)

-- Is used if we're recovering after offline and want to know what's
-- current blockchain state.
requestTip
    :: forall ssc m.
       (WorkMode ssc m)
    => NodeId -> ConversationActions VerInfo MsgGetHeaders (MsgHeaders ssc) m -> m ()
requestTip peerId conv = do
    logDebug "Requesting tip..."
    send conv (MsgGetHeaders [] Nothing)
    whenJustM (recv conv) handleTip
  where
    handleTip (MsgHeaders (NewestFirst (tip:|[]))) = do
        logDebug $ sformat ("Got tip "%shortHashF%", processing") (headerHash tip)
        handleUnsolicitedHeader tip peerId conv
    handleTip _ = pass

-- Second argument is mghTo block header (not hash). Don't pass it
-- only if you don't know it.
requestHeaders
    :: forall ssc m.
       (WorkMode ssc m)
    => MsgGetHeaders
    -> Maybe (BlockHeader ssc)
    -> NodeId
    -> ConversationActions VerInfo MsgGetHeaders (MsgHeaders ssc) m
    -> m ()
requestHeaders mgh recoveryHeader peerId conv = do
    logDebug $ sformat ("handleUnsolicitedHeader: withConnection: sending "%shown) mgh
    send conv mgh
    mHeaders <- recv conv
    whenJust mHeaders $ \(MsgHeaders headers) -> do
        logDebug $ sformat
            ("handleUnsolicitedHeader: withConnection: received "%listJson)
            (map headerHash headers)
        case matchRequestedHeaders headers mgh of
            MRGood       -> do
                handleRequestedHeaders headers Nothing peerId
            MRUnexpected -> handleUnexpected headers peerId
            MRRecovery   -> do
                logDebug "Handling header requests in recovery mode"
                handleRequestedHeaders headers recoveryHeader peerId
  where
    handleUnexpected hs _ = do
        -- TODO: ban node for sending unsolicited header in conversation
        logWarning $ sformat
            ("handleUnsolicitedHeader: headers received were not requested, address: " % shown)
            (nodeIdToAddress peerId)
        logWarning $ sformat ("handleUnsolicitedHeader: unexpected headers: "%listJson) hs


-- First case of 'handleBlockheaders'
handleRequestedHeaders
    :: forall ssc m.
       (WorkMode ssc m)
    => NewestFirst NE (BlockHeader ssc)
    -> Maybe (BlockHeader ssc)
    -> NodeId
    -> m ()
handleRequestedHeaders headers recoveryTip peerId = do
    logDebug "handleRequestedHeaders: headers were requested, will process"
    classificationRes <- classifyHeaders headers
    let newestHeader = headers ^. _Wrapped . _neHead
        newestHash = headerHash newestHeader
        oldestHash = headerHash $ headers ^. _Wrapped . _neLast
    case classificationRes of
        CHsValid lcaChild -> do
            let lcaChildHash = hash lcaChild
            logDebug $ sformat validFormat lcaChildHash newestHash
            addToBlockRequestQueue headers recoveryTip peerId
        CHsUseless reason ->
            logDebug $ sformat uselessFormat oldestHash newestHash reason
        CHsInvalid _ -> pass -- TODO: ban node for sending invalid block.
  where
    validFormat =
        "Received valid headers, can request blocks from " %shortHashF % " to " %shortHashF
    uselessFormat =
        "Chain of headers from " %shortHashF % " to " %shortHashF %
        " is useless for the following reason: " %stext

-- | Given nonempty list of valid blockheaders and nodeid, this
-- function will put them into download queue and they will be
-- processed later. Second argument is optional recovery mode tip --
-- after pack of blocks is processed, next pack of headers will be
-- requested until this header hash is received.
addToBlockRequestQueue
    :: forall ssc m.
       (WorkMode ssc m)
    => NewestFirst NE (BlockHeader ssc)
    -> Maybe (BlockHeader ssc)
    -> NodeId
    -> m ()
addToBlockRequestQueue headers recoveryTip peerId = do
    queue <- ncBlockRetrievalQueue <$> getNodeContext
    recHeaderVar <- ncRecoveryHeader <$> getNodeContext
    let updateQueue = True <$ writeTBQueue queue (peerId, headers)
        updateRecoveryHeader (Just recTip) = do
            let replace = do void $ tryTakeTMVar recHeaderVar
                             putTMVar recHeaderVar (peerId, recTip)
            tryReadTMVar recHeaderVar >>= \case
                Nothing -> replace
                Just (_,curRecHeader) ->
                    when (((>) `on` view difficultyL) recTip curRecHeader) replace
        updateRecoveryHeader _ = pass
    added <- atomically $ do
        updateRecoveryHeader recoveryTip
        ifM (isFullTBQueue queue) (pure False) updateQueue
    if added
    then logDebug $ sformat ("Added to block request queue: peerId="%shown%
                             ", headers="%listJson)
                            peerId (fmap headerHash headers)
    else logWarning $ sformat ("Failed to add headers from "%shown%
                               " to block retrieval queue: queue is full")
                              peerId

-- | Make message which requests chain of blocks which is based on our
-- tip. LcaChild is the first block after LCA we don't
-- know. WantedBlock is the newest one we want to get.
mkBlocksRequest :: HeaderHash -> HeaderHash -> MsgGetBlocks
mkBlocksRequest lcaChild wantedBlock =
    MsgGetBlocks
    { mgbFrom = lcaChild
    , mgbTo = wantedBlock
    }

handleBlocks
    :: forall ssc m.
       (SscWorkersClass ssc, WorkMode ssc m)
    => OldestFirst NE (Block ssc)
    -> SendActions BiP VerInfo m
    -> m ()
handleBlocks blocks sendActions = do
    logDebug "handleBlocks: processing"
    inAssertMode $
        logInfo $
            sformat ("Processing sequence of blocks: " %listJson % "…") $
                    fmap headerHash blocks
    maybe onNoLca (handleBlocksWithLca sendActions blocks) =<<
        lcaWithMainChain (map (view blockHeader) (toNewestFirst blocks))
    inAssertMode $ logDebug $ "Finished processing sequence of blocks"
  where
    onNoLca = logWarning $
        "Sequence of blocks can't be processed, because there is no LCA. " <>
        "Probably rollback happened in parallel"

handleBlocksWithLca :: forall ssc m.
       (SscWorkersClass ssc, WorkMode ssc m)
    => SendActions BiP VerInfo m -> OldestFirst NE (Block ssc) -> HeaderHash -> m ()
handleBlocksWithLca sendActions blocks lcaHash = do
    logDebug $ sformat lcaFmt lcaHash
    -- Head blund in result is the youngest one.
    toRollback <- DB.loadBlundsFromTipWhile $ \blk -> headerHash blk /= lcaHash
    maybe (applyWithoutRollback sendActions blocks)
          (applyWithRollback sendActions blocks lcaHash)
          (_Wrapped nonEmpty toRollback)
  where
    lcaFmt = "Handling block w/ LCA, which is "%shortHashF

applyWithoutRollback
    :: forall ssc m.
       (WorkMode ssc m, SscWorkersClass ssc)
    => SendActions BiP VerInfo m -> OldestFirst NE (Block ssc) -> m ()
applyWithoutRollback sendActions blocks = do
    logInfo $ sformat ("Trying to apply blocks w/o rollback: "%listJson) $
        fmap (view blockHeader) blocks
    withBlkSemaphore applyWithoutRollbackDo >>= \case
        Left err     ->
            onFailedVerifyBlocks (getOldestFirst blocks) err
        Right newTip -> do
            when (newTip /= newestTip) $
                logWarning $ sformat
                    ("Only blocks up to "%shortHashF%" were applied, "%
                     "newer were considered invalid")
                    newTip
            let toRelay =
                    fromMaybe (panic "Listeners#applyWithoutRollback is broken") $
                    find (\b -> headerHash b == newTip) blocks
                prefix = blocks
                    & _Wrapped %~ NE.takeWhile ((/= newTip) . headerHash)
                    & map (view blockHeader)
                applied = NE.fromList $
                    getOldestFirst prefix <> one (toRelay ^. blockHeader)
            relayBlock sendActions toRelay
            logInfo $ blocksAppliedMsg applied
  where
    newestTip = blocks ^. _Wrapped . _neLast . headerHashG
    applyWithoutRollbackDo
        :: HeaderHash -> m (Either Text HeaderHash, HeaderHash)
    applyWithoutRollbackDo curTip = do
        res <- verifyAndApplyBlocks False blocks
        let newTip = either (const curTip) identity res
        pure (res, newTip)

applyWithRollback
    :: forall ssc m.
       (WorkMode ssc m, SscWorkersClass ssc)
    => SendActions BiP VerInfo m
    -> OldestFirst NE (Block ssc)
    -> HeaderHash
    -> NewestFirst NE (Blund ssc)
    -> m ()
applyWithRollback sendActions toApply lca toRollback = do
    logInfo $ sformat ("Trying to apply blocks w/ rollback: "%listJson)
        (map (view blockHeader) toApply)
    logInfo $
        sformat ("Blocks to rollback "%listJson) (fmap headerHash toRollback)
    res <- withBlkSemaphore $ \curTip -> do
        res <- L.applyWithRollback toRollback toApplyAfterLca
        pure (res, either (const curTip) identity res)
    case res of
        Left err -> logWarning $ "Couldn't apply blocks with rollback: " <> err
        Right newTip -> do
            logDebug $ sformat
                ("Finished applying blocks w/ rollback, relaying new tip: "%shortHashF)
                newTip
            logInfo $ blocksRolledBackMsg (getNewestFirst toRollback)
            logInfo $ blocksAppliedMsg (getOldestFirst toApply)
            relayBlock sendActions $ toApply ^. _Wrapped . _neLast
  where
    panicBrokenLca = panic "applyWithRollback: nothing after LCA :/"
    toApplyAfterLca =
        OldestFirst $
        fromMaybe panicBrokenLca $ nonEmpty $
        NE.dropWhile ((lca /=) . (^. prevBlockL)) $
        getOldestFirst $ toApply

relayBlock
    :: forall ssc m.
       (WorkMode ssc m)
    => SendActions BiP VerInfo m -> Block ssc -> m ()
relayBlock _ (Left _)                  = pass
relayBlock sendActions (Right mainBlk) = do
    isRecovery <- do
        var <- ncRecoveryHeader <$> getNodeContext
        isJust <$> atomically (tryReadTMVar var)
    -- Why 'ncPropagation' is not considered?
    unless isRecovery $
        void $ fork $ announceBlock sendActions $ mainBlk ^. gbHeader

----------------------------------------------------------------------------
-- Logging formats
----------------------------------------------------------------------------

-- TODO: ban node for it!
onFailedVerifyBlocks
    :: forall ssc m.
       (WorkMode ssc m)
    => NonEmpty (Block ssc) -> Text -> m ()
onFailedVerifyBlocks blocks err = do
    logWarning $ sformat ("Failed to verify blocks: "%stext%"\n  blocks = "%listJson)
        err (fmap headerHash blocks)
    throwM $ VerifyBlocksException err

blocksAppliedMsg
    :: forall a.
       HasHeaderHash a
    => NonEmpty a -> Text
blocksAppliedMsg (block :| []) =
    sformat ("Block has been adopted "%shortHashF) (headerHash block)
blocksAppliedMsg blocks =
    sformat ("Blocks have been adopted: "%listJson) (fmap (headerHash @a) blocks)

blocksRolledBackMsg
    :: forall a.
       HasHeaderHash a
    => NonEmpty a -> Text
blocksRolledBackMsg =
    sformat ("Blocks have been rolled back: "%listJson) . fmap (headerHash @a)<|MERGE_RESOLUTION|>--- conflicted
+++ resolved
@@ -12,30 +12,11 @@
        , mkHeadersRequest
        ) where
 
-<<<<<<< HEAD
-import           Control.Concurrent.STM           (isEmptyTBQueue, isFullTBQueue,
-                                                   putTMVar, readTBQueue, tryReadTMVar,
-                                                   tryTakeTMVar, writeTBQueue)
-import           Control.Lens                     (_Wrapped)
-import           Control.Monad.Trans.Except       (ExceptT, runExceptT, throwE)
-import           Data.List.NonEmpty               ((<|))
-import qualified Data.List.NonEmpty               as NE
-import           Data.Reflection                  (reify)
-import           Formatting                       (build, int, sformat, shown, stext, (%))
-import           Mockable                         (fork, handleAll, throw)
-import           Node                             (ConversationActions (..), NodeId,
-                                                   SendActions (..))
-import           Serokell.Util.Exceptions         (throwText)
-import           Serokell.Util.Text               (listJson)
-import           Serokell.Util.Verify             (isVerSuccess)
-import           System.Wlog                      (logDebug, logError, logInfo,
-                                                   logWarning)
-=======
 import           Control.Concurrent.STM     (isEmptyTBQueue, isFullTBQueue, putTMVar,
                                              readTBQueue, tryReadTMVar, tryTakeTMVar,
                                              writeTBQueue)
 import           Control.Lens               (_Wrapped)
-import           Control.Monad.Trans.Except (ExceptT, runExceptT, throwE)
+import           Control.Monad.Except       (ExceptT, runExceptT, throwError)
 import           Data.List.NonEmpty         ((<|))
 import qualified Data.List.NonEmpty         as NE
 import           Data.Reflection            (reify)
@@ -46,36 +27,35 @@
 import           Serokell.Util.Text         (listJson)
 import           Serokell.Util.Verify       (isVerSuccess)
 import           System.Wlog                (logDebug, logError, logInfo, logWarning)
->>>>>>> fd5cd2ec
 import           Universum
 
-import           Pos.Binary.Communication         ()
-import           Pos.Block.Logic                  (ClassifyHeaderRes (..),
-                                                   ClassifyHeadersRes (..),
-                                                   classifyHeaders, classifyNewHeader,
-                                                   getHeadersOlderExp, lcaWithMainChain,
-                                                   verifyAndApplyBlocks, withBlkSemaphore)
-import qualified Pos.Block.Logic                  as L
-import           Pos.Block.Network.Announce       (announceBlock)
-import           Pos.Block.Network.Types          (MsgBlock (..), MsgGetBlocks (..),
-                                                   MsgGetHeaders (..), MsgHeaders (..))
-import           Pos.Block.Types                  (Blund)
-import           Pos.Communication.BiP            (BiP (..))
-import           Pos.Communication.Types.Protocol (VerInfo)
-import           Pos.Constants                    (blkSecurityParam)
-import           Pos.Context                      (NodeContext (..), getNodeContext)
-import           Pos.Crypto                       (hash, shortHashF)
-import qualified Pos.DB                           as DB
-import qualified Pos.DB.GState                    as GState
-import           Pos.DHT.Model                    (nodeIdToAddress)
-import           Pos.Ssc.Class                    (Ssc, SscWorkersClass)
-import           Pos.Types                        (Block, BlockHeader, HasHeaderHash (..),
-                                                   HeaderHash, blockHeader, difficultyL,
-                                                   gbHeader, prevBlockL, verifyHeaders)
-import           Pos.Util                         (NE, NewestFirst (..), OldestFirst (..),
-                                                   inAssertMode, toNewestFirst, _neHead,
-                                                   _neLast)
-import           Pos.WorkMode                     (WorkMode)
+import           Pos.Binary.Communication   ()
+import           Pos.Block.Logic            (ClassifyHeaderRes (..),
+                                             ClassifyHeadersRes (..), classifyHeaders,
+                                             classifyNewHeader, getHeadersOlderExp,
+                                             lcaWithMainChain, verifyAndApplyBlocks,
+                                             withBlkSemaphore)
+import qualified Pos.Block.Logic            as L
+import           Pos.Block.Network.Announce (announceBlock)
+import           Pos.Block.Network.Types    (MsgBlock (..), MsgGetBlocks (..),
+                                             MsgGetHeaders (..), MsgHeaders (..))
+import           Pos.Block.Types            (Blund)
+import           Pos.Communication.BiP      (BiP (..))
+import           Pos.Communication.Types    (VerInfo)
+import           Pos.Constants              (blkSecurityParam)
+import           Pos.Context                (NodeContext (..), getNodeContext)
+import           Pos.Crypto                 (hash, shortHashF)
+import qualified Pos.DB                     as DB
+import qualified Pos.DB.GState              as GState
+import           Pos.DHT.Model              (nodeIdToAddress)
+import           Pos.Ssc.Class              (Ssc, SscWorkersClass)
+import           Pos.Types                  (Block, BlockHeader, HasHeaderHash (..),
+                                             HeaderHash, blockHeader, difficultyL,
+                                             gbHeader, prevBlockL, verifyHeaders)
+import           Pos.Util                   (NE, NewestFirst (..), OldestFirst (..),
+                                             inAssertMode, toNewestFirst, _neHead,
+                                             _neLast)
+import           Pos.WorkMode               (WorkMode)
 
 data VerifyBlocksException = VerifyBlocksException Text deriving Show
 instance Exception VerifyBlocksException
@@ -185,7 +165,7 @@
         let b0 = blocks ^. _Wrapped . _neHead
         if headerHash b0 == headerHash lcaChild
            then return blocks
-           else throwE $ sformat
+           else throwError $ sformat
                     ("First block of chain is "%build%
                      " instead of expected "%build)
                     (b0 ^. blockHeader) lcaChild
@@ -199,12 +179,12 @@
     retrieveBlocks' i conv prevH endH = do
         mBlock <- lift $ recv conv
         case mBlock of
-            Nothing -> throwE $ sformat ("Failed to receive block #"%int) i
+            Nothing -> throwError $ sformat ("Failed to receive block #"%int) i
             Just (MsgBlock block) -> do
                 let prevH' = block ^. prevBlockL
                     curH = headerHash block
                 when (prevH' /= prevH) $
-                    throwE $ sformat
+                    throwError $ sformat
                         ("Received block #"%int%" with "%
                          "prev hash "%shortHashF%" while "%
                          shortHashF%" was expected: "%build)
