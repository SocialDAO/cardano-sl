{-# LANGUAGE AllowAmbiguousTypes   #-}
{-# LANGUAGE CPP                   #-}
{-# LANGUAGE FlexibleContexts      #-}
{-# LANGUAGE MultiParamTypeClasses #-}
{-# LANGUAGE MultiWayIf            #-}
{-# LANGUAGE RankNTypes            #-}
{-# LANGUAGE TupleSections         #-}
{-# LANGUAGE TypeFamilies          #-}

-- | Block processing related workers.

module Pos.Block.Worker
       ( blkOnNewSlot
       , blkWorkers
       ) where

import           Control.Lens               (ix, (^.), (^?))
import           Control.TimeWarp.Timed     (for, wait)
import           Data.Default               (def)
import           Formatting                 (build, sformat, shown, (%))
import           Serokell.Util              (VerificationRes (..), listJson)
import           Serokell.Util.Exceptions   ()
import           System.Wlog                (WithLogger, logDebug, logError, logInfo,
                                             logWarning)
import           Universum

import           Pos.Binary.Communication   ()
import           Pos.Block.Logic            (createGenesisBlock, createMainBlock)
import           Pos.Block.Network.Announce (announceBlock)
import           Pos.Constants              (networkDiameter)
import           Pos.Context                (getNodeContext, ncPropagation, ncPublicKey,
                                             ncSecretKey)
import           Pos.Context.Class          (tryReadLeaders)
import           Pos.Crypto                 (ProxySecretKey, pskIssuerPk, pskOmega)
import           Pos.DB.Misc                (getProxySecretKeys)
import           Pos.Slotting               (MonadSlots (getCurrentTime), getSlotStart,
                                             onNewSlot)
import           Pos.Ssc.Class              (SscHelpersClass)
import           Pos.Types                  (EpochIndex, MainBlock, SlotId (..),
                                             Timestamp (Timestamp),
                                             VerifyBlockParams (..), gbHeader, slotIdF,
                                             verifyBlock)
import           Pos.Types.Address          (addressHash)
import           Pos.Util                   (inAssertMode, logWarningWaitLinear)
import           Pos.Util.JsonLog           (jlCreatedBlock, jlLog)
import           Pos.WorkMode               (WorkMode)

-- | All workers specific to block processing.
blkWorkers :: WorkMode ssc m => [m ()]
blkWorkers = [blkOnNewSlotWorker]

blkOnNewSlotWorker :: WorkMode ssc m => m ()
blkOnNewSlotWorker = onNewSlot True blkOnNewSlot

-- Action which should be done when new slot starts.
blkOnNewSlot :: WorkMode ssc m => SlotId -> m ()
blkOnNewSlot slotId@SlotId {..} = do
    -- First of all we create genesis block if necessary.
    mGenBlock <- createGenesisBlock slotId
    forM_ mGenBlock $ \createdBlk -> do
        logInfo $ sformat ("Created genesis block:\n" %build) createdBlk
        jlLog $ jlCreatedBlock (Left createdBlk)

    -- Then we get leaders for current epoch.
<<<<<<< HEAD
    -- Note: if genesis block is created above, we will read
    -- leaders. If genesis block is not created, we can't do anything.
=======
#ifdef MODERN
    -- Note: we are using non-blocking version here.  If we known
    -- genesis block for current epoch, then we either have calculated
    -- it before and it implies presense of leaders in MVar or we have
    -- read leaders from DB during initialization.
>>>>>>> dad74bce
    leadersMaybe <- tryReadLeaders
    case leadersMaybe of
        -- If we don't know leaders, we can't do anything.
        Nothing -> logWarning "Leaders are not known for new slot"
        -- If we know leaders, we check whether we are leader and
        -- create a new block if we are. We also create block if we
        -- have suitable PSK.
        Just leaders -> do
            let logLeadersF = if siSlot == 0 then logInfo else logDebug
            logLeadersF (sformat ("Slot leaders: "%listJson) leaders)
            ourPkHash <- addressHash . ncPublicKey <$> getNodeContext
            let leader = leaders ^? ix (fromIntegral siSlot)
            proxyCerts <- getProxySecretKeys
            let validCerts =
                    filter (\pSk -> let (w0,w1) = pskOmega pSk
                                    in siEpoch >= w0 && siEpoch <= w1) proxyCerts
                validCert =
                    find (\pSk -> Just (addressHash $ pskIssuerPk pSk) == leader)
                         validCerts
            if | leader == Just ourPkHash -> onNewSlotWhenLeader slotId Nothing
               | isJust validCert -> onNewSlotWhenLeader slotId validCert
               | otherwise -> pure ()

onNewSlotWhenLeader
    :: WorkMode ssc m
    => SlotId
    -> Maybe (ProxySecretKey (EpochIndex, EpochIndex))
    -> m ()
onNewSlotWhenLeader slotId pSk = do
    logInfo $
        maybe
        (sformat
            ("I'm the leader for the slot " %slotIdF % ", will create block soon.")
            slotId)
        (sformat
            ("I have a right to create a delegated block for the slot "%slotIdF%
             "using proxy signature key"%build%", will do it soon") slotId)
        pSk
    whenJust pSk $ logInfo . sformat ("Will use proxy signature key "%build)
    nextSlotStart <- getSlotStart (succ slotId)
    currentTime <- getCurrentTime
    let timeToCreate =
            max currentTime (nextSlotStart - Timestamp networkDiameter)
        Timestamp timeToWait = timeToCreate - currentTime
    logInfo $
        sformat ("Waiting for "%shown%" before creating block") timeToWait
    wait (for timeToWait)
    let onNewSlotWhenLeaderDo = do
            logInfo "It's time to create a block for current slot"
            let whenCreated createdBlk = do
                    logInfo $
                        sformat ("Created a new block:\n" %build) createdBlk
                    jlLog $ jlCreatedBlock (Right createdBlk)
                    verifyCreatedBlock createdBlk
                    announceBlock $ createdBlk ^. gbHeader
            let whenNotCreated = logWarning . (mappend "I couldn't create a new block: ")
            createdBlock <- createMainBlock slotId pSk
            either whenNotCreated whenCreated createdBlock
    logWarningWaitLinear 8 "onNewSlotWhenLeader" onNewSlotWhenLeaderDo

verifyCreatedBlock :: (WithLogger m, SscHelpersClass ssc) => MainBlock ssc -> m ()
verifyCreatedBlock blk =
    inAssertMode $
    case verifyBlock vbp (Right blk) of
        VerSuccess -> pass
        VerFailure errors ->
            logError $ sformat ("New block failed some checks: " %listJson) errors
  where
    vbp =
        def
        { vbpVerifyGeneric = True
        , vbpVerifyTxs = True
        , vbpVerifySsc = True
        }<|MERGE_RESOLUTION|>--- conflicted
+++ resolved
@@ -62,16 +62,10 @@
         jlLog $ jlCreatedBlock (Left createdBlk)
 
     -- Then we get leaders for current epoch.
-<<<<<<< HEAD
-    -- Note: if genesis block is created above, we will read
-    -- leaders. If genesis block is not created, we can't do anything.
-=======
-#ifdef MODERN
     -- Note: we are using non-blocking version here.  If we known
     -- genesis block for current epoch, then we either have calculated
     -- it before and it implies presense of leaders in MVar or we have
     -- read leaders from DB during initialization.
->>>>>>> dad74bce
     leadersMaybe <- tryReadLeaders
     case leadersMaybe of
         -- If we don't know leaders, we can't do anything.
