--- conflicted
+++ resolved
@@ -29,7 +29,6 @@
 import           Universum
 
 import           Pos.Binary.Class              (Bi (..))
-<<<<<<< HEAD
 import           Pos.Communication.Message     (MessagePart)
 import           Pos.Communication.Protocol    (ConversationActions (..), ListenerSpec,
                                                 NOP, OutSpecs, SendActions (..),
@@ -40,19 +39,9 @@
 import           Pos.Communication.Util        (stubListenerConv)
 import           Pos.Context                   (NodeContext (..), SomeInvMsg (..),
                                                 WithNodeContext (getNodeContext),
-                                                ncPropagation)
-import           Pos.DHT.Model                 (DHTNode)
-=======
-import           Pos.Communication.Protocol    (ListenerSpec, NOP, OutSpecs,
-                                                SendActions (..), listenerOneMsg, mergeLs,
-                                                oneMsgH, sendTo, toOutSpecs)
-import           Pos.Communication.Types.Relay (DataMsg (..), InvMsg (..), ReqMsg (..))
-import           Pos.Communication.Util        (stubListenerOneMsg)
-import           Pos.Context                   (WithNodeContext (getNodeContext),
                                                 ncNodeParams, npPropagation)
->>>>>>> 8d509fd7
-import           Pos.DHT.Model.Class           (MonadDHT (..))
-import           Pos.DHT.Model.Neighbors       (converseToNeighbors, converseToNode)
+import           Pos.DHT.Model                 (DHTNode, MonadDHT (..),
+                                                converseToNeighbors, converseToNode)
 import           Pos.WorkMode                  (MinWorkMode, WorkMode)
 
 -- | Typeclass for general Inv/Req/Dat framework. It describes monads,
@@ -176,7 +165,6 @@
       , Message NOP
       )
     => RelayProxy key tag contents
-<<<<<<< HEAD
     -> DataMsg contents
     -> m ()
 handleDataL proxy msg@(DataMsg {..}) =
@@ -187,37 +175,9 @@
             (handleDataLDo dmKey) $
                 logDebug $ sformat
                     ("Ignoring data "%build%" for key "%build) dmContents dmKey
-=======
-    -> (ListenerSpec m, OutSpecs)
-handleDataL proxy = listenerOneMsg outSpecs $
-  \_ _ sendActions msg@(DataMsg {..}) -> do
-      key <- contentsToKey dmContents
-      let _ = dataCatchType proxy msg
-          handleDataLDo = do
-              shouldPropagate <-
-                  npPropagation . ncNodeParams <$> getNodeContext
-              if shouldPropagate then do
-                  logInfo $ sformat
-                      ("Adopted data "%build%" "%
-                       "for key "%build%", propagating...")
-                      dmContents key
-                  tag <- contentsToTag dmContents
-                  sendToNeighbors sendActions $ InvMsg tag (one key)
-              else do
-                  logInfo $ sformat
-                      ("Adopted data "%build%" for "%
-                       "key "%build%", no propagation")
-                      dmContents key
-      processMessage "Data" dmContents verifyDataContents $
-          ifM (handleData dmContents)
-              handleDataLDo $
-              logDebug $ sformat
-                  ("Ignoring data "%build%" for key "%build)
-                  dmContents key
->>>>>>> 8d509fd7
   where
     handleDataLDo dmKey = do
-        shouldPropagate <- ncPropagation <$> getNodeContext
+        shouldPropagate <- npPropagation . ncNodeParams <$> getNodeContext
         if shouldPropagate then do
             tag <- contentsToTag dmContents
             let inv :: InvOrData tag key contents
