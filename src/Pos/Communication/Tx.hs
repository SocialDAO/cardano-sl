-- | Functions for operating with transactions

{-# LANGUAGE RankNTypes #-}

module Pos.Communication.Tx
       ( TxMode
       , submitAndSaveTx
       , submitTx
       , submitMTx
       , submitRedemptionTx
       , submitTxRaw
       , sendTxOuts
       ) where

import           Control.Monad.Except       (runExceptT)
import           Formatting                 (build, sformat, (%))
import           Mockable                   (MonadMockable)
import           System.Wlog                (logInfo)
import           Universum

import           Pos.Binary                 ()
import           Pos.Client.Txp.Balances    (MonadBalances (..), getOwnUtxo)
import           Pos.Client.Txp.History     (MonadTxHistory (..))
import           Pos.Client.Txp.Util        (TxCreateMode, TxError (..), createMTx,
                                             createRedemptionTx, createTx,
                                             overrideTxDistrBoot)
import           Pos.Communication.Methods  (sendTx)
import           Pos.Communication.Protocol (OutSpecs, EnqueueMsg)
import           Pos.Communication.Specs    (createOutSpecs)
import           Pos.Communication.Types    (InvOrDataTK)
import           Pos.Crypto                 (RedeemSecretKey, SafeSigner, hash,
                                             redeemToPublic, safeToPublic)
import           Pos.DB.Class               (MonadGState)
import           Pos.Txp.Core               (TxAux (..), TxId, TxOut (..), TxOutAux (..),
                                             txaF)
import           Pos.Txp.Network.Types      (TxMsgContents (..))
import           Pos.Types                  (Address, Coin, makePubKeyAddress,
                                             makeRedeemAddress, mkCoin, unsafeAddCoin)
import           Pos.Util.Util              (eitherToThrow)
import           Pos.WorkMode.Class         (MinWorkMode)

type TxMode ssc ctx m
    = ( MinWorkMode m
      , MonadBalances m
      , MonadTxHistory ssc m
      , MonadMockable m
      , MonadMask m
      , MonadThrow m
      , TxCreateMode ctx m
      )

<<<<<<< HEAD
submitAndSaveTx
    :: TxMode ssc m
    => SendActions m -> [NodeId] -> TxAux -> m ()
submitAndSaveTx sendActions na txAux@TxAux {..} = do
=======
submitAndSave
    :: TxMode ssc ctx m
    => EnqueueMsg m -> TxAux -> m TxAux
submitAndSave enqueue txAux@TxAux {..} = do
>>>>>>> 7539a965
    let txId = hash taTx
    submitTxRaw enqueue txAux
    saveTx (txId, txAux)

-- | Construct Tx using multiple secret keys and given list of desired outputs.
submitMTx
    :: TxMode ssc ctx m
    => EnqueueMsg m
    -> NonEmpty (SafeSigner, Address)
    -> NonEmpty TxOutAux
    -> m TxAux
submitMTx enqueue hdwSigner outputs = do
    let addrs = map snd $ toList hdwSigner
    utxo <- getOwnUtxos addrs
<<<<<<< HEAD
    txAux <- eitherToThrow TxError $
             createMTx utxo hdwSigner outputs
    submitAndSaveTx sendActions na txAux
    return txAux
=======
    txw <- eitherToThrow TxError $
           createMTx utxo hdwSigner outputs
    submitAndSave enqueue txw
>>>>>>> 7539a965

-- | Construct Tx using secret key and given list of desired outputs
submitTx
    :: TxMode ssc ctx m
    => EnqueueMsg m
    -> SafeSigner
    -> NonEmpty TxOutAux
    -> m TxAux
submitTx enqueue ss outputs = do
    utxo <- getOwnUtxos . one $ makePubKeyAddress (safeToPublic ss)
<<<<<<< HEAD
    txAux <- eitherToThrow TxError $
             createTx utxo ss outputs
    submitAndSaveTx sendActions na txAux
    return txAux
=======
    createTx utxo ss outputs >>= \case
        Left e -> throwM (TxError e)
        Right txw -> submitAndSave enqueue txw
>>>>>>> 7539a965

-- | Construct redemption Tx using redemption secret key and a output address
submitRedemptionTx
    :: TxMode ssc ctx m
    => EnqueueMsg m
    -> RedeemSecretKey
    -> Address
    -> m (TxAux, Address, Coin)
submitRedemptionTx enqueue rsk output = do
    let redeemAddress = makeRedeemAddress $ redeemToPublic rsk
    utxo <- getOwnUtxo redeemAddress
    let addCoin c = unsafeAddCoin c . txOutValue . toaOut
        redeemBalance = foldl' addCoin (mkCoin 0) utxo
        txOuts0 = one $
            TxOutAux {toaOut = TxOut output redeemBalance, toaDistr = []}
<<<<<<< HEAD
    when (redeemBalance == mkCoin 0) $
        throwM . TxError $ "Redeem balance is 0"
    txAux <- eitherToThrow TxError $
             createRedemptionTx utxo rsk txouts
    submitAndSaveTx sendActions na txAux
=======
    when (redeemBalance == mkCoin 0) $ throwM . TxError $ "Redeem balance is 0"
    txOuts <- eitherToThrow TxError =<< runExceptT (overrideTxDistrBoot txOuts0)
    txw <- eitherToThrow TxError $ createRedemptionTx utxo rsk txOuts
    txAux <- submitAndSave enqueue txw
>>>>>>> 7539a965
    pure (txAux, redeemAddress, redeemBalance)

-- | Send the ready-to-use transaction
submitTxRaw
    :: (MinWorkMode m, MonadGState m, MonadThrow m)
    => EnqueueMsg m -> TxAux -> m ()
submitTxRaw enqueue txAux@TxAux {..} = do
    let txId = hash taTx
    logInfo $ sformat ("Submitting transaction: "%txaF) txAux
    logInfo $ sformat ("Transaction id: "%build) txId
    sendTx enqueue txAux

sendTxOuts :: OutSpecs
sendTxOuts = createOutSpecs (Proxy :: Proxy (InvOrDataTK TxId TxMsgContents))<|MERGE_RESOLUTION|>--- conflicted
+++ resolved
@@ -25,7 +25,7 @@
                                              createRedemptionTx, createTx,
                                              overrideTxDistrBoot)
 import           Pos.Communication.Methods  (sendTx)
-import           Pos.Communication.Protocol (OutSpecs, EnqueueMsg)
+import           Pos.Communication.Protocol (EnqueueMsg, OutSpecs)
 import           Pos.Communication.Specs    (createOutSpecs)
 import           Pos.Communication.Types    (InvOrDataTK)
 import           Pos.Crypto                 (RedeemSecretKey, SafeSigner, hash,
@@ -49,17 +49,10 @@
       , TxCreateMode ctx m
       )
 
-<<<<<<< HEAD
 submitAndSaveTx
-    :: TxMode ssc m
-    => SendActions m -> [NodeId] -> TxAux -> m ()
-submitAndSaveTx sendActions na txAux@TxAux {..} = do
-=======
-submitAndSave
     :: TxMode ssc ctx m
-    => EnqueueMsg m -> TxAux -> m TxAux
-submitAndSave enqueue txAux@TxAux {..} = do
->>>>>>> 7539a965
+    => EnqueueMsg m -> TxAux -> m ()
+submitAndSaveTx enqueue txAux@TxAux {..} = do
     let txId = hash taTx
     submitTxRaw enqueue txAux
     saveTx (txId, txAux)
@@ -74,16 +67,10 @@
 submitMTx enqueue hdwSigner outputs = do
     let addrs = map snd $ toList hdwSigner
     utxo <- getOwnUtxos addrs
-<<<<<<< HEAD
     txAux <- eitherToThrow TxError $
-             createMTx utxo hdwSigner outputs
-    submitAndSaveTx sendActions na txAux
+           createMTx utxo hdwSigner outputs
+    submitAndSaveTx enqueue txAux
     return txAux
-=======
-    txw <- eitherToThrow TxError $
-           createMTx utxo hdwSigner outputs
-    submitAndSave enqueue txw
->>>>>>> 7539a965
 
 -- | Construct Tx using secret key and given list of desired outputs
 submitTx
@@ -94,16 +81,9 @@
     -> m TxAux
 submitTx enqueue ss outputs = do
     utxo <- getOwnUtxos . one $ makePubKeyAddress (safeToPublic ss)
-<<<<<<< HEAD
-    txAux <- eitherToThrow TxError $
-             createTx utxo ss outputs
-    submitAndSaveTx sendActions na txAux
-    return txAux
-=======
     createTx utxo ss outputs >>= \case
         Left e -> throwM (TxError e)
-        Right txw -> submitAndSave enqueue txw
->>>>>>> 7539a965
+        Right txAux -> submitAndSaveTx enqueue txAux $> txAux
 
 -- | Construct redemption Tx using redemption secret key and a output address
 submitRedemptionTx
@@ -119,18 +99,10 @@
         redeemBalance = foldl' addCoin (mkCoin 0) utxo
         txOuts0 = one $
             TxOutAux {toaOut = TxOut output redeemBalance, toaDistr = []}
-<<<<<<< HEAD
-    when (redeemBalance == mkCoin 0) $
-        throwM . TxError $ "Redeem balance is 0"
-    txAux <- eitherToThrow TxError $
-             createRedemptionTx utxo rsk txouts
-    submitAndSaveTx sendActions na txAux
-=======
     when (redeemBalance == mkCoin 0) $ throwM . TxError $ "Redeem balance is 0"
     txOuts <- eitherToThrow TxError =<< runExceptT (overrideTxDistrBoot txOuts0)
-    txw <- eitherToThrow TxError $ createRedemptionTx utxo rsk txOuts
-    txAux <- submitAndSave enqueue txw
->>>>>>> 7539a965
+    txAux <- eitherToThrow TxError $ createRedemptionTx utxo rsk txOuts
+    submitAndSaveTx enqueue txAux
     pure (txAux, redeemAddress, redeemBalance)
 
 -- | Send the ready-to-use transaction
