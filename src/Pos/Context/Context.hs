--- conflicted
+++ resolved
@@ -212,11 +212,7 @@
   Type ':
   Type ':
   Type ':
-<<<<<<< HEAD
-=======
-  Type ':
-  Type ':
->>>>>>> a1174e46
+  Type ':
   '[]
 
 return []
