-- | Function related to Mpc messages.

module Pos.Types.Mpc
       ( genCommitmentAndOpening
       , isCommitmentId
       , isCommitmentIdx
       , isOpeningId
       , isOpeningIdx
       , isSharesId
       , isSharesIdx
       , mkSignedCommitment
       , secretToFtsSeed
       , xorFtsSeed

       -- * Verification
       , verifyCommitment
       , verifyCommitmentSignature
       , verifySignedCommitment
       , verifyOpening
       , verifyMpcData
       ) where

import qualified Data.ByteString     as BS (pack, zipWith)
import qualified Data.HashMap.Strict as HM
import           Data.Ix             (inRange)
import           Data.List.NonEmpty  (NonEmpty)
import           Serokell.Util       (VerificationRes, verifyGeneric)
import           Universum

import           Pos.Constants       (k)
<<<<<<< HEAD
import           Pos.Crypto          (PublicKey, Secret, SecretKey, Threshold,
                                      VssPublicKey, genSharedSecret, getDhSecret,
                                      runSecureRandom, secretToDhSecret, sign, verify,
                                      verifyEncShare, verifySecretProof)
import           Pos.Types.Types     (Commitment (..), EpochIndex, FtsSeed (..),
                                      LocalSlotIndex, MpcData (..), Opening (..),
                                      SignedCommitment, SlotId (..), mdCommitments,
                                      mdOpenings, mdShares)
=======
import           Pos.Crypto          (Secret, SecretKey, Threshold, VssPublicKey,
                                      genSharedSecret, getDhSecret, runSecureRandom,
                                      secretToDhSecret, sign, verifyEncShare,
                                      verifySecretProof)
import           Pos.Types.Types     (Commitment (..), EpochIndex, FtsSeed (..),
                                      LocalSlotIndex, Opening (..), SignedCommitment,
                                      SlotId (..))
>>>>>>> 087f8a0a

-- | Convert Secret to FtsSeed.
secretToFtsSeed :: Secret -> FtsSeed
secretToFtsSeed = FtsSeed . getDhSecret . secretToDhSecret

-- | Generate securely random FtsSeed.
genCommitmentAndOpening
    :: MonadIO m
    => Threshold -> NonEmpty VssPublicKey -> m (Commitment, Opening)
genCommitmentAndOpening n pks =
    liftIO . runSecureRandom . fmap convertRes . genSharedSecret n $ pks
  where
    convertRes (extra, secret, proof, shares) =
        ( Commitment
          { commExtra = extra
          , commProof = proof
          , commShares = HM.fromList $ zip (toList pks) shares
          }
        , Opening secret)

-- | Verify that Commitment is correct.
verifyCommitment :: Commitment -> Bool
verifyCommitment Commitment {..} = all verifyCommitmentDo $ HM.toList commShares
  where
    verifyCommitmentDo = uncurry (verifyEncShare commExtra)

-- | Verify signature in SignedCommitment using public key and epoch index.
verifyCommitmentSignature :: PublicKey -> EpochIndex -> SignedCommitment -> Bool
verifyCommitmentSignature pk epoch (comm, commSig) =
    verify pk (epoch, comm) commSig

-- | Verify SignedCommitment using public key and epoch index.
verifySignedCommitment :: PublicKey -> EpochIndex -> SignedCommitment -> VerificationRes
verifySignedCommitment pk epoch sc =
    verifyGeneric
        [ ( verifyCommitmentSignature pk epoch sc
          , "commitment has bad signature (e. g. for wrong epoch)")
        , ( verifyCommitment (fst sc)
          , "commitment itself is bad (e. g. bad shares")
        ]

-- | Verify that Secret provided with Opening corresponds to given commitment.
verifyOpening :: Commitment -> Opening -> Bool
verifyOpening Commitment {..} (Opening secret) =
    verifySecretProof commExtra secret commProof

-- | Verify MpcData using limited data.
-- TODO: more checks.
verifyMpcData :: SlotId -> MpcData -> VerificationRes
verifyMpcData slotId MpcData {..} =
    verifyGeneric
        [ ( null _mdCommitments || isCommitmentId slotId
          , "there are commitments in inappropriate block")
        , ( null _mdOpenings || isOpeningId slotId
          , "there are openings in inappropriate block")
        , ( null _mdShares || isSharesId slotId
          , "there are shares in inappropriate block")
        ]

-- | Apply bitwise xor to two FtsSeeds
xorFtsSeed :: FtsSeed -> FtsSeed -> FtsSeed
xorFtsSeed (FtsSeed a) (FtsSeed b) =
    FtsSeed $ BS.pack (BS.zipWith xor a b) -- fast due to rewrite rules

-- | Make signed commitment from commitment and epoch index using secret key.
mkSignedCommitment :: SecretKey -> EpochIndex -> Commitment -> SignedCommitment
mkSignedCommitment sk i c = (c, sign sk (i, c))

isCommitmentIdx :: LocalSlotIndex -> Bool
isCommitmentIdx = inRange (0, k - 1)

isOpeningIdx :: LocalSlotIndex -> Bool
isOpeningIdx = inRange (2 * k, 3 * k - 1)

isSharesIdx :: LocalSlotIndex -> Bool
isSharesIdx = inRange (4 * k, 5 * k - 1)

isCommitmentId :: SlotId -> Bool
isCommitmentId = isCommitmentIdx . siSlot

isOpeningId :: SlotId -> Bool
isOpeningId = isOpeningIdx . siSlot

isSharesId :: SlotId -> Bool
isSharesId = isSharesIdx . siSlot<|MERGE_RESOLUTION|>--- conflicted
+++ resolved
@@ -17,7 +17,11 @@
        , verifyCommitmentSignature
        , verifySignedCommitment
        , verifyOpening
-       , verifyMpcData
+       -- , verifyMpcData
+       -- TODO: I moved this to State.Storage to resolve import cycles.
+       -- Don't have time to fix it right now because it prevents a merge
+       -- and nobody can push to develop until the merge is complete. Bad.
+       -- — @neongreen
        ) where
 
 import qualified Data.ByteString     as BS (pack, zipWith)
@@ -28,24 +32,13 @@
 import           Universum
 
 import           Pos.Constants       (k)
-<<<<<<< HEAD
 import           Pos.Crypto          (PublicKey, Secret, SecretKey, Threshold,
                                       VssPublicKey, genSharedSecret, getDhSecret,
                                       runSecureRandom, secretToDhSecret, sign, verify,
                                       verifyEncShare, verifySecretProof)
 import           Pos.Types.Types     (Commitment (..), EpochIndex, FtsSeed (..),
-                                      LocalSlotIndex, MpcData (..), Opening (..),
-                                      SignedCommitment, SlotId (..), mdCommitments,
-                                      mdOpenings, mdShares)
-=======
-import           Pos.Crypto          (Secret, SecretKey, Threshold, VssPublicKey,
-                                      genSharedSecret, getDhSecret, runSecureRandom,
-                                      secretToDhSecret, sign, verifyEncShare,
-                                      verifySecretProof)
-import           Pos.Types.Types     (Commitment (..), EpochIndex, FtsSeed (..),
                                       LocalSlotIndex, Opening (..), SignedCommitment,
                                       SlotId (..))
->>>>>>> 087f8a0a
 
 -- | Convert Secret to FtsSeed.
 secretToFtsSeed :: Secret -> FtsSeed
@@ -92,19 +85,6 @@
 verifyOpening Commitment {..} (Opening secret) =
     verifySecretProof commExtra secret commProof
 
--- | Verify MpcData using limited data.
--- TODO: more checks.
-verifyMpcData :: SlotId -> MpcData -> VerificationRes
-verifyMpcData slotId MpcData {..} =
-    verifyGeneric
-        [ ( null _mdCommitments || isCommitmentId slotId
-          , "there are commitments in inappropriate block")
-        , ( null _mdOpenings || isOpeningId slotId
-          , "there are openings in inappropriate block")
-        , ( null _mdShares || isSharesId slotId
-          , "there are shares in inappropriate block")
-        ]
-
 -- | Apply bitwise xor to two FtsSeeds
 xorFtsSeed :: FtsSeed -> FtsSeed -> FtsSeed
 xorFtsSeed (FtsSeed a) (FtsSeed b) =
