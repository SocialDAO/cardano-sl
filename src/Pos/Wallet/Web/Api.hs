{-# LANGUAGE DataKinds      #-}
{-# LANGUAGE KindSignatures #-}
{-# LANGUAGE TypeOperators  #-}

-- | Servant API for wallet.

module Pos.Wallet.Web.Api
       ( WalletApi
       , walletApi
       ) where


import           Servant.API                ((:<|>), (:>), Capture, Delete, Get, JSON,
                                             Post, Put, QueryParam, ReqBody)
import           Servant.Multipart          (MultipartForm)
import           Universum

import           Pos.Types                  (Coin, SoftwareVersion)
<<<<<<< HEAD
import           Pos.Wallet.Web.ClientTypes (Acc, CAccount, CAddress, CCurrency,
                                             CInitialized, CPassPhrase, CProfile, CTx,
                                             CTxId, CTxMeta, CUpdateInfo, CWallet,
                                             CWalletAddress, CWalletInit, CWalletMeta,
                                             CWalletRedeem, CWalletSet, CWalletSet,
                                             CWalletSetInit, SyncProgress, WS)
=======
import           Pos.Wallet.Web.ClientTypes (CAddress, CCurrency, CElectronCrashReport,
                                             CInitialized, CPassPhrase,
                                             CPostVendWalletRedeem, CProfile, CTx, CTxId,
                                             CTxMeta, CUpdateInfo, CWallet, CWalletInit,
                                             CWalletMeta, CWalletRedeem, SyncProgress)
>>>>>>> cb22368b
import           Pos.Wallet.Web.Error       (WalletError)


-- | Servant API which provides access to wallet.
-- TODO: Should be composed depending on the resource - wallets, txs, ... http://haskell-servant.github.io/tutorial/0.4/server.html#nested-apis
type WalletApi =
     -- only works in development mode, gives 403 otherwise
     "api"
     :> "test"
     :> "reset"
     :> Post '[JSON] (Either WalletError ())
    :<|>
     -------------------------------------------------------------------------
     -- Wallet sets
     -------------------------------------------------------------------------
     "api"
     :> "walletSets"
     :> Capture "walletSetId" (CAddress WS)
     :> Get '[JSON] (Either WalletError CWalletSet)
    :<|>
     "api"
     :> "walletSets"
     :> Get '[JSON] (Either WalletError [CWalletSet])
    :<|>
     "api"
     :> "walletSets"
     :> "new"
     :> Capture "passphrase" CPassPhrase
     :> ReqBody '[JSON] CWalletSetInit
     :> Post '[JSON] (Either WalletError CWalletSet)
    :<|>
     "api"
     :> "walletSets"
     :> "restore"
     :> Capture "passphrase" CPassPhrase
     :> ReqBody '[JSON] CWalletSetInit
     :> Post '[JSON] (Either WalletError CWalletSet)
    :<|>
     "api"
     :> "walletSets"
     :> "keys"
     :> ReqBody '[JSON] Text
     :> Post '[JSON] (Either WalletError CWalletSet)
    :<|>
     -------------------------------------------------------------------------
     -- Wallets
     -------------------------------------------------------------------------
     "api"
     :> "wallets"
     :> Capture "walletId" CWalletAddress
     :> Get '[JSON] (Either WalletError CWallet)
    :<|>
     "api"
     :> "wallets"
     :> "all"
     :> QueryParam "walletSetId" (CAddress WS)
     :> Get '[JSON] (Either WalletError [CWallet])
    :<|>
     "api"
     :> "wallets"
     :> Capture "walletId" CWalletAddress
     :> ReqBody '[JSON] CWalletMeta
     :> Put '[JSON] (Either WalletError CWallet)
    :<|>
     "api"
     :> "wallets"
     :> Capture "passphrase" CPassPhrase
     :> ReqBody '[JSON] CWalletInit
     :> Post '[JSON] (Either WalletError CWallet)
    :<|>
     "api"
     :> "wallets"
     :> Capture "walletId" CWalletAddress
     :> Delete '[JSON] (Either WalletError ())
    :<|>
     -------------------------------------------------------------------------
     -- Accounts
     -------------------------------------------------------------------------
     "api"
     :> "account"
     :> Capture "passphrase" CPassPhrase
     :> ReqBody '[JSON] CWalletAddress
     :> Post '[JSON] (Either WalletError CAccount)
    :<|>
     -------------------------------------------------------------------------
     -- Addresses
     -------------------------------------------------------------------------
     "api"
     :> "addresses"
     :> Capture "address" Text
     :> "currencies"
     :> Capture "currency" CCurrency
     :> Get '[JSON] (Either WalletError Bool)
    :<|>
     -------------------------------------------------------------------------
     -- Profile(s)
     -------------------------------------------------------------------------
     -- TODO: A single profile? Should be possible in the future to have
     -- multiple profiles?
     "api"
     :> "profile"
     :> Get '[JSON] (Either WalletError CProfile)
    :<|>
     "api"
     :> "profile"
     :> ReqBody '[JSON] CProfile
     :> Post '[JSON] (Either WalletError CProfile)
    :<|>
     -------------------------------------------------------------------------
     -- Transactons
     -------------------------------------------------------------------------
    -- TODO: for now we only support one2one sending. We should extend this
    -- to support many2many
     "api"
     :> "txs"
     :> "payments"
     :> Capture "passphrase" CPassPhrase
     :> Capture "from" CWalletAddress
     :> Capture "to" (CAddress Acc)
     :> Capture "amount" Coin
     :> Post '[JSON] (Either WalletError [CTx])
    :<|>
    -- TODO: for now we only support one2one sending. We should extend this
    -- to support many2many
     "api"
     :> "txs"
     :> "payments"
     :> Capture "passphrase" CPassPhrase
     :> Capture "from" CWalletAddress
     :> Capture "to" (CAddress Acc)
     :> Capture "amount" Coin
     :> Capture "currency" CCurrency
     :> Capture "title" Text
     :> Capture "description" Text
     :> Post '[JSON] (Either WalletError [CTx])
    :<|>
     -- FIXME: Should capture the URL parameters in the payload.
     "api"
     :> "txs"
     :> "payments"
     :> Capture "address" (CAddress Acc)
     :> Capture "transaction" CTxId
     :> ReqBody '[JSON] CTxMeta
     :> Post '[JSON] (Either WalletError ())
    :<|>
     "api"
     :> "txs"
     :> "histories"
     :> Capture "walletId" CWalletAddress
     :> QueryParam "skip" Word
     :> QueryParam "limit" Word
     :> Get '[JSON] (Either WalletError ([CTx], Word))
    :<|>
     "api"
     :> "txs"
     :> "histories"
     :> Capture "walletId" CWalletAddress
     :> Capture "search" Text
     :> QueryParam "account" (CAddress Acc)
     :> QueryParam "skip" Word
     :> QueryParam "limit" Word
     :> Get '[JSON] (Either WalletError ([CTx], Word))
    :<|>
     -------------------------------------------------------------------------
     -- Updates
     -------------------------------------------------------------------------
     "api"
     :> "update"
     :> Get '[JSON] (Either WalletError CUpdateInfo)
    :<|>
     "api"
     :> "update"
     :> Post '[JSON] (Either WalletError ())
    :<|>
     -------------------------------------------------------------------------
     -- Redemptions
     -------------------------------------------------------------------------
     "api"
     :> "redemptions"
     :> "ada"
     :> Capture "passphrase" CPassPhrase
     :> ReqBody '[JSON] CWalletRedeem
     :> Post '[JSON] (Either WalletError CTx)
    :<|>
     "api"
     :> "postvend"
     :> "redemptions"
     :> "ada"
     :> ReqBody '[JSON] CPostVendWalletRedeem
     :> Post '[JSON] (Either WalletError CTx)
    :<|>
     -------------------------------------------------------------------------
     -- Reporting
     -------------------------------------------------------------------------
     "api"
     :> "reporting"
     :> "initialized"
     :> ReqBody '[JSON] CInitialized
     :> Post '[JSON] (Either WalletError ())
    :<|>
     "api"
     :> "reporting"
     :> "electroncrash"
     :> MultipartForm CElectronCrashReport
     :> Post '[JSON] (Either WalletError ())
    :<|>
     -------------------------------------------------------------------------
     -- Settings
     -------------------------------------------------------------------------
     "api"
     :> "settings"
     :> "slots"
     :> "duration"
     :> Get '[JSON] (Either WalletError Word)
    :<|>
     "api"
     :> "settings"
     :> "version"
     :> Get '[JSON] (Either WalletError SoftwareVersion)
    :<|>
     "api"
     :> "settings"
     :> "sync"
     :> "progress"
     :> Get '[JSON] (Either WalletError SyncProgress)

-- | Helper Proxy.
walletApi :: Proxy WalletApi
walletApi = Proxy<|MERGE_RESOLUTION|>--- conflicted
+++ resolved
@@ -16,20 +16,13 @@
 import           Universum
 
 import           Pos.Types                  (Coin, SoftwareVersion)
-<<<<<<< HEAD
 import           Pos.Wallet.Web.ClientTypes (Acc, CAccount, CAddress, CCurrency,
-                                             CInitialized, CPassPhrase, CProfile, CTx,
-                                             CTxId, CTxMeta, CUpdateInfo, CWallet,
+                                             CElectronCrashReport, CInitialized,
+                                             CPassPhrase, CPostVendWalletRedeem, CProfile,
+                                             CTx, CTxId, CTxMeta, CUpdateInfo, CWallet,
                                              CWalletAddress, CWalletInit, CWalletMeta,
                                              CWalletRedeem, CWalletSet, CWalletSet,
                                              CWalletSetInit, SyncProgress, WS)
-=======
-import           Pos.Wallet.Web.ClientTypes (CAddress, CCurrency, CElectronCrashReport,
-                                             CInitialized, CPassPhrase,
-                                             CPostVendWalletRedeem, CProfile, CTx, CTxId,
-                                             CTxMeta, CUpdateInfo, CWallet, CWalletInit,
-                                             CWalletMeta, CWalletRedeem, SyncProgress)
->>>>>>> cb22368b
 import           Pos.Wallet.Web.Error       (WalletError)
 
 
@@ -218,6 +211,7 @@
      :> "postvend"
      :> "redemptions"
      :> "ada"
+     :> Capture "passphrase" CPassPhrase
      :> ReqBody '[JSON] CPostVendWalletRedeem
      :> Post '[JSON] (Either WalletError CTx)
     :<|>
