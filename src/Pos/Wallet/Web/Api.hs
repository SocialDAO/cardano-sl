{-# LANGUAGE DataKinds     #-}
{-# LANGUAGE TypeOperators #-}

-- | Servant API for wallet.

module Pos.Wallet.Web.Api
       ( WalletApi
       , walletApi
       , Cors
       ) where

import           Data.Proxy                 (Proxy (Proxy))
<<<<<<< HEAD
import           Servant.API                ((:<|>), (:>), Capture, Delete, Get, Header,
                                             Headers, JSON, Post)
import           Universum
=======
import           Servant.API                ((:<|>), (:>), Capture, Get, JSON, Post)
>>>>>>> 33a9de32

import           Pos.Types                  (Address, Coin, Tx)
import           Pos.Wallet.Web.ClientTypes (CAddress)

type Cors a = Headers '[Header "Access-Control-Allow-Origin" Text] a

-- | Servant API which provides access to wallet.
type WalletApi =
     "api" :> "addresses" :> Get '[JSON] (Cors [CAddress])
    :<|>
     "api" :> "balances" :> Get '[JSON] (Cors [(CAddress, Coin)])
    :<|>
<<<<<<< HEAD
     "api" :> "send" :> Capture "from" Word :> Capture "to" Address :> Capture "amount" Coin :> Post '[JSON] (Cors ())
=======
     "api" :> "send" :> Capture "from" Address :> Capture "to" Address :> Capture "amount" Coin :> Post '[JSON] ()
>>>>>>> 33a9de32
    :<|>
     "api" :> "history" :> Capture "address" Address :> Get '[JSON] (Cors [Tx])
    :<|>
     "api" :> "new_address" :> Post '[JSON] (Cors CAddress)
    :<|>
    -- FIXME: this should be DELETE method
<<<<<<< HEAD
     "api" :> "delete_address" :> Capture "index" Word :> Post '[JSON] (Cors ())
=======
     "api" :> "delete_address" :> Capture "address" Address :> Post '[JSON] ()
>>>>>>> 33a9de32

-- | Helper Proxy.
walletApi :: Proxy WalletApi
walletApi = Proxy<|MERGE_RESOLUTION|>--- conflicted
+++ resolved
@@ -10,16 +10,11 @@
        ) where
 
 import           Data.Proxy                 (Proxy (Proxy))
-<<<<<<< HEAD
-import           Servant.API                ((:<|>), (:>), Capture, Delete, Get, Header,
-                                             Headers, JSON, Post)
-import           Universum
-=======
-import           Servant.API                ((:<|>), (:>), Capture, Get, JSON, Post)
->>>>>>> 33a9de32
-
 import           Pos.Types                  (Address, Coin, Tx)
 import           Pos.Wallet.Web.ClientTypes (CAddress)
+import           Servant.API                ((:<|>), (:>), Capture, Get, Header, Headers,
+                                             JSON, Post)
+import           Universum                  (Text)
 
 type Cors a = Headers '[Header "Access-Control-Allow-Origin" Text] a
 
@@ -29,22 +24,14 @@
     :<|>
      "api" :> "balances" :> Get '[JSON] (Cors [(CAddress, Coin)])
     :<|>
-<<<<<<< HEAD
-     "api" :> "send" :> Capture "from" Word :> Capture "to" Address :> Capture "amount" Coin :> Post '[JSON] (Cors ())
-=======
-     "api" :> "send" :> Capture "from" Address :> Capture "to" Address :> Capture "amount" Coin :> Post '[JSON] ()
->>>>>>> 33a9de32
+     "api" :> "send" :> Capture "from" Address :> Capture "to" Address :> Capture "amount" Coin :> Post '[JSON] (Cors ())
     :<|>
      "api" :> "history" :> Capture "address" Address :> Get '[JSON] (Cors [Tx])
     :<|>
      "api" :> "new_address" :> Post '[JSON] (Cors CAddress)
     :<|>
     -- FIXME: this should be DELETE method
-<<<<<<< HEAD
-     "api" :> "delete_address" :> Capture "index" Word :> Post '[JSON] (Cors ())
-=======
-     "api" :> "delete_address" :> Capture "address" Address :> Post '[JSON] ()
->>>>>>> 33a9de32
+     "api" :> "delete_address" :> Capture "address" Address :> Post '[JSON] (Cors ())
 
 -- | Helper Proxy.
 walletApi :: Proxy WalletApi
