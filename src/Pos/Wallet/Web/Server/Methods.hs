{-# LANGUAGE AllowAmbiguousTypes #-}
{-# LANGUAGE CPP                 #-}
{-# LANGUAGE ConstraintKinds     #-}
{-# LANGUAGE RankNTypes          #-}
{-# LANGUAGE ScopedTypeVariables #-}
{-# LANGUAGE TemplateHaskell     #-}
{-# LANGUAGE TypeOperators       #-}

-- | Wallet web server.

module Pos.Wallet.Web.Server.Methods
       ( WalletWebHandler
       , walletApplication
       , walletServer
       , walletServeImpl
       , walletServerOuts
       ) where

import           Universum

import           Control.Concurrent            (forkFinally)
import           Control.Lens                  (makeLenses, (.=))
import           Control.Monad.Catch           (try)
import           Control.Monad.Except          (runExceptT)
import           Control.Monad.State           (runStateT)
import qualified Data.ByteString.Base64        as B64
import           Data.Default                  (Default (def))
import           Data.List                     (elemIndex, (!!))
import           Data.Tagged                   (untag)
import           Data.Time.Clock.POSIX         (getPOSIXTime)
import           Data.Time.Units               (Microsecond, Second)
import           Formatting                    (build, ords, sformat, shown, stext, (%))
import           Network.Wai                   (Application)
import           Paths_cardano_sl              (version)
import           Pos.ReportServer.Report       (ReportType (RInfo))
import           Serokell.Util                 (threadDelay)
import           Servant.API                   ((:<|>) ((:<|>)),
                                                FromHttpApiData (parseUrlPiece))
import           Servant.Server                (Handler, Server, ServerT, serve)
import           Servant.Utils.Enter           ((:~>) (..), enter)
import           System.Wlog                   (logDebug, logError, logInfo)

#ifdef DEV_MODE
import           Pos.Crypto                    (fakeSigner, toPublic)
import           Pos.Wallet.Web.State          (testReset)
#endif
import           Pos.Aeson.ClientTypes         ()
import           Pos.Communication.Protocol    (OutSpecs, SendActions, hoistSendActions)
import           Pos.Constants                 (curSoftwareVersion)
<<<<<<< HEAD
import           Pos.Core                      (Address, Coin, addressF, coinF,
                                                decodeTextAddress, makePubKeyAddress,
                                                mkCoin)
import           Pos.Crypto                    (emptyPassphrase, encToPublic, fakeSigner,
                                                hash, redeemDeterministicKeyGen,
                                                toEncrypted, toPublic, withSafeSigner,
                                                withSafeSigner)
=======
import           Pos.Crypto                    (emptyPassphrase, encToPublic, hash,
                                                redeemDeterministicKeyGen, toEncrypted,
                                                withSafeSigner, withSafeSigner)
>>>>>>> e170f0b6
import           Pos.DB.Limits                 (MonadDBLimits)
import           Pos.DHT.Model                 (getKnownPeers)
import           Pos.Reporting.MemState        (MonadReportingMem (..))
import           Pos.Reporting.Methods         (sendReportNodeNologs)
import           Pos.Ssc.Class                 (SscHelpersClass)
import           Pos.Txp.Core                  (TxOut (..), TxOutAux (..))
import           Pos.Util                      (maybeThrow)
import           Pos.Util.BackupPhrase         (BackupPhrase, safeKeysFromPhrase)
import           Pos.Util.UserSecret           (readUserSecret, usKeys, usPrimKey)
import           Pos.Wallet.KeyStorage         (KeyError (..), MonadKeys (..),
                                                addSecretKey)
import           Pos.Wallet.Tx                 (sendTxOuts, submitRedemptionTx, submitTx)
import           Pos.Wallet.Tx.Pure            (TxHistoryEntry (..))
import           Pos.Wallet.WalletMode         (TxHistoryAnswer (..), WalletMode,
                                                applyLastUpdate, blockchainSlotDuration,
                                                connectedPeers, getBalance, getTxHistory,
                                                localChainDifficulty,
                                                networkChainDifficulty, waitForUpdate)
import           Pos.Wallet.Web.Api            (WalletApi, walletApi)
import           Pos.Wallet.Web.ClientTypes    (CAddress, CCurrency (ADA), CInitialized,
                                                CProfile, CProfile (..), CTx, CTxId,
                                                CTxMeta (..), CUpdateInfo (..),
                                                CWallet (..), CWalletInit (..),
                                                CWalletMeta (..), CWalletRedeem (..),
                                                NotifyEvent (..), SyncProgress (..),
                                                addressToCAddress, cAddressToAddress,
                                                mkCTx, mkCTxId, toCUpdateInfo,
                                                txContainsTitle, txIdToCTxId)
import           Pos.Wallet.Web.Error          (WalletError (..))
import           Pos.Wallet.Web.Server.Sockets (MonadWalletWebSockets (..),
                                                WalletWebSockets, closeWSConnection,
                                                getWalletWebSockets, initWSConnection,
                                                notify, runWalletWS, upgradeApplicationWS)
import           Pos.Wallet.Web.State          (MonadWalletWebDB (..), WalletWebDB,
                                                addOnlyNewTxMeta, addUpdate, closeState,
                                                createWallet, getHistoryCache,
                                                getNextUpdate, getProfile, getTxMeta,
                                                getWalletMeta, getWalletState, openState,
                                                removeNextUpdate, removeWallet,
                                                runWalletWebDB, setProfile, setWalletMeta,
                                                setWalletTransactionMeta,
                                                updateHistoryCache)
import           Pos.Web.Server                (serveImpl)

----------------------------------------------------------------------------
-- Top level functionality
----------------------------------------------------------------------------

type WalletWebHandler m = WalletWebSockets (WalletWebDB m)

type WalletWebMode ssc m
    = ( WalletMode ssc m
      , MonadWalletWebDB m
      , MonadDBLimits m
      , MonadWalletWebSockets m
      , MonadReportingMem m
      )

makeLenses ''SyncProgress

walletServeImpl
    :: ( MonadIO m
       , MonadMask m
       , WalletWebMode ssc (WalletWebHandler m))
    => WalletWebHandler m Application     -- ^ Application getter
    -> FilePath                           -- ^ Path to wallet acid-state
    -> Bool                               -- ^ Rebuild flag for acid-state
    -> Word16                             -- ^ Port to listen
    -> m ()
walletServeImpl app daedalusDbPath dbRebuild port =
    bracket pre post $ \(db, conn) ->
        serveImpl (runWalletWebDB db $ runWalletWS conn app) "127.0.0.1" port
  where
    pre = (,) <$> openDB <*> initWS
    post (db, conn) = closeDB db >> closeWS conn
    openDB = openState dbRebuild daedalusDbPath
    closeDB = closeState
    initWS = putText "walletServeImpl initWsConnection" >> initWSConnection
    closeWS = closeWSConnection

walletApplication
    :: WalletWebMode ssc m
    => m (Server WalletApi)
    -> m Application
walletApplication serv = do
    wsConn <- getWalletWebSockets
    serv >>= return . upgradeApplicationWS wsConn . serve walletApi

walletServer
    :: forall ssc m.
       (SscHelpersClass ssc, Monad m, MonadIO m, WalletWebMode ssc (WalletWebHandler m))
    => SendActions m
    -> WalletWebHandler m (WalletWebHandler m :~> Handler)
    -> WalletWebHandler m (Server WalletApi)
walletServer sendActions nat = do
    whenM (isNothing <$> getProfile) $
        createUserProfile >>= setProfile
    ws    <- lift getWalletState
    socks <- getWalletWebSockets
    let sendActions' = hoistSendActions
            (lift . lift)
            (runWalletWebDB ws . runWalletWS socks)
            sendActions
    nat >>= launchNotifier
    myCAddresses >>= mapM_ insertAddressMeta
    (`enter` servantHandlers @ssc sendActions') <$> nat
  where
    insertAddressMeta cAddr =
        getWalletMeta cAddr >>= createWallet cAddr . fromMaybe def
    createUserProfile = do
        time <- liftIO getPOSIXTime
        pure $ CProfile mempty mempty mempty mempty time mempty mempty

----------------------------------------------------------------------------
-- Notifier
----------------------------------------------------------------------------

-- FIXME: this is really inaficient. Temporary solution
launchNotifier :: WalletWebMode ssc m => (m :~> Handler) -> m ()
launchNotifier nat =
    void . liftIO $ mapM startForking
        [ dificultyNotifier
        , updateNotifier
        ]
  where
    cooldownPeriod :: Second
    cooldownPeriod = 5

    difficultyNotifyPeriod :: Microsecond
    difficultyNotifyPeriod = 500000  -- 0.5 sec

    -- networkResendPeriod = 10         -- in delay periods
    forkForever action = forkFinally action $ const $ do
        -- TODO: log error
        -- cooldown
        threadDelay cooldownPeriod
        void $ forkForever action
    -- TODO: use Servant.enter here
    -- FIXME: don't ignore errors, send error msg to the socket
    startForking = forkForever . void . runExceptT . unNat nat
    notifier period action = forever $ do
        liftIO $ threadDelay period
        action
    dificultyNotifier = void . flip runStateT def $ notifier difficultyNotifyPeriod $ do
        whenJustM networkChainDifficulty $
            \networkDifficulty -> do
                oldNetworkDifficulty <- use spNetworkCD
                when (Just networkDifficulty /= oldNetworkDifficulty) $ do
                    lift $ notify $ NetworkDifficultyChanged networkDifficulty
                    spNetworkCD .= Just networkDifficulty

        localDifficulty <- localChainDifficulty
        oldLocalDifficulty <- use spLocalCD
        when (localDifficulty /= oldLocalDifficulty) $ do
            lift $ notify $ LocalDifficultyChanged localDifficulty
            spLocalCD .= localDifficulty

        peers <- connectedPeers
        oldPeers <- use spPeers
        when (peers /= oldPeers) $ do
            lift $ notify $ ConnectedPeersChanged peers
            spPeers .= peers

    updateNotifier = do
        cps <- waitForUpdate
        addUpdate $ toCUpdateInfo cps
        logDebug "Added update to wallet storage"
        notify UpdateAvailable

    -- historyNotifier :: WalletWebMode ssc m => m ()
    -- historyNotifier = do
    --     cAddresses <- myCAddresses
    --     forM_ cAddresses $ \cAddress -> do
    --         -- TODO: is reading from acid RAM only (not reading from disk?)
    --         oldHistoryLength <- length . fromMaybe mempty <$> getWalletHistory cAddress
    --         newHistoryLength <- length <$> getHistory cAddress
    --         when (oldHistoryLength /= newHistoryLength) .
    --             notify $ NewWalletTransaction cAddress

walletServerOuts :: OutSpecs
walletServerOuts = sendTxOuts

----------------------------------------------------------------------------
-- Handlers
----------------------------------------------------------------------------

servantHandlers
    :: forall ssc m.
       (SscHelpersClass ssc, WalletWebMode ssc m)
    => SendActions m -> ServerT WalletApi m
servantHandlers sendActions =
#ifdef DEV_MODE
     catchWalletError testResetAll
    :<|>
#endif
     apiGetWallet
    :<|>
     apiGetWallets
    :<|>
     apiUpdateWallet
    :<|>
     apiNewWallet
    :<|>
     apiDeleteWallet
    :<|>
     apiImportKey
    :<|>
     apiRestoreWallet
    :<|>
     apiIsValidAddress
    :<|>
     apiGetUserProfile
    :<|>
     apiUpdateUserProfile
    :<|>
     apiTxsPayments
    :<|>
     apiTxsPaymentsExt
    :<|>
     apiUpdateTransaction
    :<|>
     apiGetHistory
    :<|>
     apiSearchHistory
    :<|>
     apiNextUpdate
    :<|>
     apiApplyUpdate
    :<|>
     apiRedeemAda
    :<|>
     apiReportingInitialized
    :<|>
     apiSettingsSlotDuration
    :<|>
     apiSettingsSoftwareVersion
    :<|>
     apiSettingsSyncProgress
  where
    -- TODO: can we with Traversable map catchWalletError over :<|>
    -- TODO: add logging on error
    apiGetWallet                = (catchWalletError . getWallet)
    apiGetWallets               = catchWalletError getWallets
    apiUpdateWallet             = (\a -> catchWalletError . updateWallet a)
    apiNewWallet                = catchWalletError . newWallet
    apiDeleteWallet             = catchWalletError . deleteWallet
    apiImportKey                = catchWalletError . importKey sendActions
    apiRestoreWallet            = catchWalletError . restoreWallet
    apiIsValidAddress           = (\a -> catchWalletError . isValidAddress a)
    apiGetUserProfile           = catchWalletError getUserProfile
    apiUpdateUserProfile        = catchWalletError . updateUserProfile
    apiTxsPayments              = (\a b -> catchWalletError . send sendActions a b)
    apiTxsPaymentsExt           = (\a b c d e -> catchWalletError . sendExtended sendActions a b c d e)
    apiUpdateTransaction        = (\a b -> catchWalletError . updateTransaction a b)
    apiGetHistory               = (\a b -> catchWalletError . getHistory @ssc a b )
    apiSearchHistory            = (\a b c -> catchWalletError . searchHistory @ssc a b c)
    apiNextUpdate               = catchWalletError nextUpdate
    apiApplyUpdate              = catchWalletError applyUpdate
    apiRedeemAda                = catchWalletError . redeemADA sendActions
    apiReportingInitialized     = catchWalletError . reportingInitialized
    apiSettingsSlotDuration     = catchWalletError (fromIntegral <$> blockchainSlotDuration)
    apiSettingsSoftwareVersion  = catchWalletError (pure curSoftwareVersion)
    apiSettingsSyncProgress     = catchWalletError syncProgress

    catchWalletError            = try
-- getAddresses :: WalletWebMode ssc m => m [CAddress]
-- getAddresses = map addressToCAddress <$> myAddresses

-- getBalances :: WalletWebMode ssc m => m [(CAddress, Coin)]
-- getBalances = join $ mapM gb <$> myAddresses
--   where gb addr = (,) (addressToCAddress addr) <$> getBalance addr

getUserProfile :: WalletWebMode ssc m => m CProfile
getUserProfile = getProfile >>= maybe noProfile pure
  where
    noProfile = throwM $ Internal "No user profile"

updateUserProfile :: WalletWebMode ssc m => CProfile -> m CProfile
updateUserProfile profile = setProfile profile >> getUserProfile

getWallet :: WalletWebMode ssc m => CAddress -> m CWallet
getWallet cAddr = do
    balance <- getBalance =<< decodeCAddressOrFail cAddr
    meta <- getWalletMeta cAddr >>= maybe noWallet pure
    pure $ CWallet cAddr balance meta
  where
    noWallet = throwM . Internal $
        sformat ("No wallet with address "%build%" is found") cAddr

-- TODO: probably poor naming
decodeCAddressOrFail :: WalletWebMode ssc m => CAddress -> m Address
decodeCAddressOrFail = either wrongAddress pure . cAddressToAddress
  where wrongAddress err = throwM . Internal $
            sformat ("Error while decoding CAddress: "%stext) err

getWallets :: WalletWebMode ssc m => m [CWallet]
getWallets = join $ mapM getWallet <$> myCAddresses

send :: WalletWebMode ssc m => SendActions m -> CAddress -> CAddress -> Coin -> m CTx
send sendActions srcCAddr dstCAddr c =
    sendExtended sendActions srcCAddr dstCAddr c ADA mempty mempty

sendExtended :: WalletWebMode ssc m => SendActions m -> CAddress -> CAddress -> Coin -> CCurrency -> Text -> Text -> m CTx
sendExtended sendActions srcCAddr dstCAddr c curr title desc = do
    srcAddr <- decodeCAddressOrFail srcCAddr
    dstAddr <- decodeCAddressOrFail dstCAddr
    idx <- getAddrIdx srcAddr
    sks <- getSecretKeys
    let sk = sks !! idx
    na <- getKnownPeers
    withSafeSigner sk (return emptyPassphrase) $ \ss -> do
        etx <- submitTx sendActions ss na (one $ TxOutAux (TxOut dstAddr c) [])
        case etx of
            Left err -> throwM . Internal $ sformat ("Cannot send transaction: "%stext) err
            Right (tx, _, _) -> do
                logInfo $
                    sformat ("Successfully sent "%coinF%" from "%ords%" address to "%addressF)
                    c idx dstAddr
                -- TODO: this should be removed in production
                let txHash = hash tx
                () <$ addHistoryTx dstCAddr curr title desc (THEntry txHash tx False Nothing)
                addHistoryTx srcCAddr curr title desc (THEntry txHash tx True Nothing)

getHistory
    :: forall ssc m.
       (SscHelpersClass ssc, WalletWebMode ssc m)
    => CAddress -> Maybe Word -> Maybe Word -> m ([CTx], Word)
getHistory cAddr skip limit = do
    (minit, cachedTxs) <- transCache <$> getHistoryCache cAddr

    TxHistoryAnswer {..} <- flip (untag @ssc getTxHistory) minit
        =<< decodeCAddressOrFail cAddr

    -- Add allowed portion of result to cache
    let fullHistory = taHistory <> cachedTxs
        lenHistory = length taHistory
        cached = drop (lenHistory - taCachedNum) taHistory

    unless (null cached) $
        updateHistoryCache cAddr taLastCachedHash taCachedUtxo (cached <> cachedTxs)

    cHistory <- mapM (addHistoryTx cAddr ADA mempty mempty) fullHistory
    pure (paginate cHistory, fromIntegral $ length cHistory)
  where
    paginate     = take defaultLimit . drop defaultSkip
    defaultLimit = (fromIntegral $ fromMaybe 100 limit)
    defaultSkip  = (fromIntegral $ fromMaybe 0 skip)
    transCache Nothing                = (Nothing, [])
    transCache (Just (hh, utxo, txs)) = (Just (hh, utxo), txs)

-- FIXME: is Word enough for length here?
searchHistory
    :: forall ssc m.
       (SscHelpersClass ssc, WalletWebMode ssc m)
    => CAddress -> Text -> Maybe Word -> Maybe Word -> m ([CTx], Word)
searchHistory cAddr search skip limit = first (filter $ txContainsTitle search) <$> getHistory @ssc cAddr skip limit

addHistoryTx
    :: WalletWebMode ssc m
    => CAddress
    -> CCurrency
    -> Text
    -> Text
    -> TxHistoryEntry
    -> m CTx
addHistoryTx cAddr curr title desc wtx@(THEntry txId _ _ _) = do
    -- TODO: this should be removed in production
    diff <- maybe localChainDifficulty pure =<<
            networkChainDifficulty
    addr <- decodeCAddressOrFail cAddr
    meta <- CTxMeta curr title desc <$> liftIO getPOSIXTime
    let cId = txIdToCTxId txId
    addOnlyNewTxMeta cAddr cId meta
    meta' <- maybe meta identity <$> getTxMeta cAddr cId
    return $ mkCTx addr diff wtx meta'

newWallet :: WalletWebMode ssc m => CWalletInit -> m CWallet
newWallet CWalletInit {..} = do
    cAddr <- genSaveAddress cwBackupPhrase
    createWallet cAddr cwInitMeta
    getWallet cAddr

restoreWallet :: WalletWebMode ssc m => CWalletInit -> m CWallet
restoreWallet CWalletInit {..} = do
    cAddr <- genSaveAddress cwBackupPhrase
    getWalletMeta cAddr >>= maybe (createWallet cAddr cwInitMeta) (const walletExistsError)
    getWallet cAddr
  where
    walletExistsError = throwM $ Internal "Wallet with that mnemonics already exists"

updateWallet :: WalletWebMode ssc m => CAddress -> CWalletMeta -> m CWallet
updateWallet cAddr wMeta = do
    setWalletMeta cAddr wMeta
    getWallet cAddr

updateTransaction :: WalletWebMode ssc m => CAddress -> CTxId -> CTxMeta -> m ()
updateTransaction = setWalletTransactionMeta

deleteWallet :: WalletWebMode ssc m => CAddress -> m ()
deleteWallet cAddr = do
    deleteAddress =<< decodeCAddressOrFail cAddr
    removeWallet cAddr
  where
    deleteAddress addr = do
        idx <- getAddrIdx addr
        deleteSecretKey (fromIntegral idx) `catch` deleteErrHandler
    deleteErrHandler (PrimaryKey err) = throwM . Internal $
        sformat ("Error while deleting wallet: "%stext) err

-- NOTE: later we will have `isValidAddress :: CCurrency -> CAddress -> m Bool` which should work for arbitrary crypto
isValidAddress :: WalletWebMode ssc m => Text -> CCurrency -> m Bool
isValidAddress sAddr ADA = pure . either (const False) (const True) $ decodeTextAddress sAddr
isValidAddress _ _       = pure False

-- | Get last update info
nextUpdate :: WalletWebMode ssc m => m CUpdateInfo
nextUpdate = getNextUpdate >>=
             maybeThrow (Internal "No updates available")

applyUpdate :: WalletWebMode ssc m => m ()
applyUpdate = removeNextUpdate >> applyLastUpdate

redeemADA :: WalletWebMode ssc m => SendActions m -> CWalletRedeem -> m CTx
redeemADA sendActions CWalletRedeem {..} = do
    seedBs <- either
        (\e -> throwM $ Internal ("Seed is invalid base64 string: " <> toText e))
        pure $ B64.decode (encodeUtf8 crSeed)
    (_, redeemSK) <- maybeThrow (Internal "Seed is not 32-byte long") $
                     redeemDeterministicKeyGen seedBs
    -- new redemption wallet
    walletB <- getWallet crWalletId

    -- send from seedAddress to walletB
    let dstCAddr = cwAddress walletB
    dstAddr <- decodeCAddressOrFail dstCAddr
    na <- getKnownPeers
    etx <- submitRedemptionTx sendActions redeemSK na dstAddr
    case etx of
        Left err -> throwM . Internal $ "Cannot send redemption transaction: " <> err
        Right (tx, _, _) -> do
            -- add redemption transaction to the history of new wallet
            addHistoryTx dstCAddr ADA "ADA redemption" ""
              (THEntry (hash tx) tx False Nothing)

reportingInitialized :: forall ssc m. WalletWebMode ssc m => CInitialized -> m ()
reportingInitialized cinit = do
    sendReportNodeNologs version (RInfo $ show cinit) `catch` handler
  where
    handler :: SomeException -> m ()
    handler e =
        logError $
        sformat ("Didn't manage to report initialization time "%shown%
                 " because of exception "%shown) cinit e

importKey :: WalletWebMode ssc m => SendActions m -> Text -> m CWallet
importKey sendActions (toString -> fp) = do
    secret <- readUserSecret fp
    let keys = case secret ^. usPrimKey of
            Nothing -> secret ^. usKeys
            Just k  -> toEncrypted k : secret ^. usKeys
    forM_ keys $ \key -> do
        addSecretKey key
        let addr = makePubKeyAddress $ encToPublic key
            cAddr = addressToCAddress addr
        createWallet cAddr def

    let importedAddr = makePubKeyAddress $ encToPublic $ keys !! 0
        importedCAddr = addressToCAddress importedAddr
#ifdef DEV_MODE
    psk <- maybeThrow (Internal "No primary key is present!")
           =<< getPrimaryKey
    let pAddr = makePubKeyAddress $ toPublic psk
    primaryBalance <- getBalance pAddr
    when (primaryBalance > mkCoin 0) $ do
        na <- getKnownPeers
        etx <- submitTx sendActions (fakeSigner psk) na
                   (one $ TxOutAux (TxOut importedAddr primaryBalance) [])
        case etx of
            Left err -> throwM . Internal $ "Cannot transfer funds from genesis key" <> err
            Right (tx, _, _) ->  do
                () <$ addHistoryTx importedCAddr ADA "Transfer money from genesis key" ""
                    (THEntry (hash tx) tx False Nothing)
#endif
    getWallet importedCAddr

syncProgress :: WalletWebMode ssc m => m SyncProgress
syncProgress = do
    SyncProgress
    <$> localChainDifficulty
    <*> networkChainDifficulty
    <*> connectedPeers

#ifdef DEV_MODE
testResetAll :: WalletWebMode ssc m => m ()
testResetAll = deleteAllKeys >> testReset
  where
    deleteAllKeys = do
        keyNum <- fromIntegral . pred . length <$> getSecretKeys
        sequence_ $ replicate keyNum $ deleteSecretKey 1
#endif

---------------------------------------------------------------------------
-- Helpers
----------------------------------------------------------------------------

myAddresses :: MonadKeys m => m [Address]
myAddresses = map (makePubKeyAddress . encToPublic) <$> getSecretKeys

myCAddresses :: MonadKeys m => m [CAddress]
myCAddresses = map addressToCAddress <$> myAddresses

getAddrIdx :: WalletWebMode ssc m => Address -> m Int
getAddrIdx addr = elemIndex addr <$> myAddresses >>= maybe notFound pure
  where notFound = throwM . Internal $
            sformat ("Address "%addressF%" is not found in wallet") $ addr

genSaveAddress :: WalletWebMode ssc m => BackupPhrase -> m CAddress
genSaveAddress ph = addressToCAddress . makePubKeyAddress . encToPublic <$> genSaveSK ph
  where
    genSaveSK ph' = do
        let sk = fst $ safeKeysFromPhrase emptyPassphrase ph'
        addSecretKey sk
        return sk

----------------------------------------------------------------------------
-- Orphan instances
----------------------------------------------------------------------------

instance FromHttpApiData Coin where
    parseUrlPiece = fmap mkCoin . parseUrlPiece

instance FromHttpApiData Address where
    parseUrlPiece = decodeTextAddress

instance FromHttpApiData CAddress where
    parseUrlPiece = fmap addressToCAddress . decodeTextAddress

-- FIXME: unsafe (temporary, will be removed probably in future)
-- we are not checking is receaved Text really vald CTxId
instance FromHttpApiData CTxId where
    parseUrlPiece = pure . mkCTxId

instance FromHttpApiData CCurrency where
    parseUrlPiece = first fromString . readEither . toString<|MERGE_RESOLUTION|>--- conflicted
+++ resolved
@@ -47,19 +47,12 @@
 import           Pos.Aeson.ClientTypes         ()
 import           Pos.Communication.Protocol    (OutSpecs, SendActions, hoistSendActions)
 import           Pos.Constants                 (curSoftwareVersion)
-<<<<<<< HEAD
 import           Pos.Core                      (Address, Coin, addressF, coinF,
                                                 decodeTextAddress, makePubKeyAddress,
                                                 mkCoin)
-import           Pos.Crypto                    (emptyPassphrase, encToPublic, fakeSigner,
-                                                hash, redeemDeterministicKeyGen,
-                                                toEncrypted, toPublic, withSafeSigner,
-                                                withSafeSigner)
-=======
 import           Pos.Crypto                    (emptyPassphrase, encToPublic, hash,
                                                 redeemDeterministicKeyGen, toEncrypted,
                                                 withSafeSigner, withSafeSigner)
->>>>>>> e170f0b6
 import           Pos.DB.Limits                 (MonadDBLimits)
 import           Pos.DHT.Model                 (getKnownPeers)
 import           Pos.Reporting.MemState        (MonadReportingMem (..))
