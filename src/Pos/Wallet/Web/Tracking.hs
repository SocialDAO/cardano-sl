--- conflicted
+++ resolved
@@ -28,32 +28,25 @@
        , BlockLockMode
        , MonadWalletTracking (..)
 
-       , syncWalletsAtStartWebWallet
-       , syncOnImportWebWallet
+       , syncWalletOnImportWebWallet
        , txMempoolToModifierWebWallet
 
        , getWalletAddrMetasDB
        ) where
 
 import           Universum
-import           Unsafe                     (unsafeLast)
 
 import           Control.Lens               (to)
 import           Control.Monad.Trans        (MonadTrans)
 import           Data.DList                 (DList)
+import           Ether.Internal             (HasLens (..))
 import qualified Data.DList                 as DL
 import           Data.List                  ((!!))
 import qualified Data.List.NonEmpty         as NE
-<<<<<<< HEAD
-import           Ether.Internal             (HasLens (..))
-import           Formatting                 (build, int, sformat, (%))
-=======
 import qualified Data.Text.Buildable
-import qualified Ether
 import qualified Data.Map                   as M
 import           Formatting                 (bprint, build, sformat, (%))
->>>>>>> ee344327
-import           Mockable                   (MonadMockable, SharedAtomicT)
+import           Mockable                   (SharedAtomicT)
 import           Serokell.Util              (listJson)
 import           System.Wlog                (WithLogger, logDebug, logInfo, logWarning)
 
@@ -61,16 +54,10 @@
                                              mainBlockTxPayload)
 import           Pos.Block.Logic            (withBlkSemaphore_)
 import           Pos.Block.Types            (Blund, undoTx)
-import           Pos.Client.Txp.History     (TxHistoryEntry (..))
-<<<<<<< HEAD
+import           Pos.Client.Txp.History     (TxHistoryEntry (..), runGenesisToil)
 import           Pos.Constants              (genesisHash)
-import           Pos.Context                (BlkSemaphore)
+import           Pos.Context                (BlkSemaphore, genesisUtxoM, GenesisUtxo (..))
 import           Pos.Core                   (AddrPkAttrs (..), Address (..),
-=======
-import           Pos.Constants              (genesisHash, blkSecurityParam)
-import           Pos.Context                (BlkSemaphore, genesisUtxoM, GenesisUtxo (..))
-import           Pos.Core                   (AddrPkAttrs (..), Address (..), BlockHeaderStub,
->>>>>>> ee344327
                                              ChainDifficulty, HasDifficulty (..),
                                              HeaderHash, Timestamp, headerHash,
                                              headerSlotL, makePubKeyAddress)
@@ -84,17 +71,6 @@
 import qualified Pos.DB.DB                  as DB
 import           Pos.DB.Error               (DBError (DBMalformed))
 import qualified Pos.DB.GState              as GS
-<<<<<<< HEAD
-import           Pos.DB.GState.BlockExtra   (foldlUpWhileM, resolveForwardLink)
-import           Pos.Slotting               (getSlotStartPure)
-import           Pos.Txp.Core               (Tx (..), TxAux (..), TxId, TxOutAux (..),
-                                             TxUndo, flattenTxPayload, toaOut, topsortTxs,
-                                             txOutAddress)
-import           Pos.Txp.MemState.Class     (MonadTxpMem, getLocalTxs)
-import           Pos.Txp.Toil               (MonadUtxo (..), MonadUtxoRead (..), ToilT,
-                                             applyTxToUtxo, evalToilTEmpty, runDBToil)
-=======
-import           Pos.Wallet.Web.Error.Types (WalletError (..))
 import           Pos.DB.GState.BlockExtra   (foldlUpWhileM, resolveForwardLink)
 import           Pos.Slotting               (getSlotStartPure)
 import           Pos.Txp.Core               (Tx (..), TxAux (..), TxId, TxOutAux (..), TxIn (..) ,
@@ -102,14 +78,13 @@
                                              txOutAddress)
 import           Pos.Txp.MemState.Class     (MonadTxpMem, getLocalTxs)
 import           Pos.Txp.Toil               (MonadUtxo (..), MonadUtxoRead (..), ToilT,
-                                             UtxoModifier, Utxo, runUtxoReaderT,
-                                             applyTxToUtxo, evalToilTEmpty, runDBTxp)
->>>>>>> ee344327
+                                             UtxoModifier, applyTxToUtxo, evalToilTEmpty, runDBToil)
 import           Pos.Util.Chrono            (getNewestFirst)
 import qualified Pos.Util.Modifier          as MM
 import           Pos.Util.Modifier          (MapModifier)
 import           Pos.Util.Util              (maybeThrow)
 
+import           Pos.Wallet.Web.Error.Types (WalletError (..))
 import           Pos.Ssc.Class              (SscHelpersClass)
 import           Pos.Wallet.SscType         (WalletSscType)
 import           Pos.Wallet.Web.ClientTypes (AccountId (..), Addr, CId,
@@ -117,7 +92,8 @@
                                              addressToCId, aiWId, encToCId,
                                              isTxLocalAddress)
 import           Pos.Wallet.Web.State       (AddressLookupMode (..),
-                                             CustomAddressType (..), WebWalletModeDB)
+                                             CustomAddressType (..),
+                                             WebWalletModeDB)
 import qualified Pos.Wallet.Web.State       as WS
 
 -- VoidModifier describes a difference between two states.
@@ -140,28 +116,16 @@
     IndexedMapModifier m1 c1 `mappend` IndexedMapModifier m2 c2 =
         IndexedMapModifier (m1 <> fmap (+ c1) m2) (c1 + c2)
 
-<<<<<<< HEAD
-data CAccModifier = CAccModifier {
-      camAddresses      :: !(VoidModifier CWAddressMeta)
-    , camUsed           :: !(VoidModifier (CId Addr, HeaderHash))
-    , camChange         :: !(VoidModifier (CId Addr, HeaderHash))
-=======
 data CAccModifier = CAccModifier
     { camAddresses      :: !(IndexedMapModifier CWAddressMeta)
     , camUsed           :: !(VoidModifier (CId Addr, HeaderHash))
     , camChange         :: !(VoidModifier (CId Addr, HeaderHash))
     , camUtxo           :: !UtxoModifier
->>>>>>> ee344327
     , camAddedHistory   :: !(DList TxHistoryEntry)
     , camDeletedHistory :: !(DList TxId)
     }
 
 instance Monoid CAccModifier where
-<<<<<<< HEAD
-    mempty = CAccModifier mempty mempty mempty mempty mempty
-    (CAccModifier a b c ah dh) `mappend` (CAccModifier a1 b1 c1 ah1 dh1) =
-        CAccModifier (a <> a1) (b <> b1) (c <> c1) (ah1 <> ah) (dh <> dh1)
-=======
     mempty = CAccModifier mempty mempty mempty mempty mempty mempty
     (CAccModifier a b c d ah dh) `mappend` (CAccModifier a1 b1 c1 d1 ah1 dh1) =
         CAccModifier (a <> a1) (b <> b1) (c <> c1) (d <> d1) (ah1 <> ah) (dh <> dh1)
@@ -183,24 +147,18 @@
         camUtxo
         (toList camAddedHistory)
         (toList camDeletedHistory)
->>>>>>> ee344327
 
 type BlockLockMode ssc ctx m =
-    ( WithLogger m
-    , MonadReader ctx m
-    , HasLens BlkSemaphore ctx BlkSemaphore
-    , MonadRealDB ctx m
-    , DB.MonadBlockDB ssc m
-    , MonadMask m
-    )
+     ( WithLogger m
+     , MonadReader ctx m
+     , HasLens BlkSemaphore ctx BlkSemaphore
+     , MonadRealDB ctx m
+     , DB.MonadBlockDB ssc m
+     , MonadMask m
+     )
 
 class Monad m => MonadWalletTracking m where
-<<<<<<< HEAD
-    syncWalletsAtStart :: [EncryptedSecretKey] -> m ()
-    syncOnImport :: EncryptedSecretKey -> m ()
-=======
     syncWalletOnImport :: EncryptedSecretKey -> m ()
->>>>>>> ee344327
     txMempoolToModifier :: EncryptedSecretKey -> m CAccModifier
 
 instance {-# OVERLAPPABLE #-}
@@ -208,19 +166,20 @@
     , SharedAtomicT m ~ SharedAtomicT (t m) ) =>
         MonadWalletTracking (t m)
   where
-<<<<<<< HEAD
-    syncWalletsAtStart = lift . syncWalletsAtStart
-    syncOnImport = lift . syncOnImport
+    syncWalletOnImport = lift . syncWalletOnImport
     txMempoolToModifier = lift . txMempoolToModifier
 
 type WalletTrackingEnv ext ctx m =
-     (BlockLockMode WalletSscType ctx m, MonadMockable m, MonadTxpMem ext ctx m, WS.MonadWalletWebDB ctx m)
-
-syncWalletsAtStartWebWallet :: WalletTrackingEnv ext ctx m => [EncryptedSecretKey] -> m ()
-syncWalletsAtStartWebWallet = syncWalletsWithGStateLock @WalletSscType
-
-syncOnImportWebWallet :: WalletTrackingEnv ext ctx m => EncryptedSecretKey -> m ()
-syncOnImportWebWallet = (() <$) . selectAccountsFromUtxoLock @WalletSscType . one
+     ( BlockLockMode WalletSscType ctx m
+     , WebWalletModeDB ctx m
+     , MonadTxpMem ext ctx m
+     , HasLens GenesisUtxo ctx GenesisUtxo
+     , WS.MonadWalletWebDB ctx m
+     , WithLogger m
+     , HasLens GenesisUtxo ctx GenesisUtxo)
+
+syncWalletOnImportWebWallet :: WalletTrackingEnv ext ctx m => [EncryptedSecretKey] -> m ()
+syncWalletOnImportWebWallet = syncWalletsWithGState @WalletSscType
 
 txMempoolToModifierWebWallet :: WalletTrackingEnv ext ctx m => EncryptedSecretKey -> m CAccModifier
 txMempoolToModifierWebWallet encSK = do
@@ -238,172 +197,48 @@
             evalToilTEmpty $
             trackingApplyTxs encSK allAddresses getDiff getTs $
             zip ordered $ repeat tipH
-=======
-    syncWalletOnImport = lift . syncWalletOnImport
-    txMempoolToModifier = lift . txMempoolToModifier
-
-instance ( BlockLockMode WalletSscType m
-         , MonadMockable m
-         , MonadTxpMem ext m
-         , Ether.MonadReader' GenesisUtxo m)
-         => MonadWalletTracking (WalletWebDB m) where
-    syncWalletOnImport = syncWalletsWithGState @WalletSscType . one
-    txMempoolToModifier encSK = do
-        let wHash (i, TxAux {..}) = WithHash taTx i
-            wId = encToCId encSK
-            getDiff = const Nothing  -- no difficulty (mempool txs)
-            getTs = const Nothing  -- don't give any timestamp
-        txs <- getLocalTxs
-        tipH <- DB.getTipHeader @(Block WalletSscType)
-        allAddresses <- getWalletAddrMetasDB Ever wId
-        case topsortTxs wHash txs of
-            Nothing -> mempty <$ logWarning "txMempoolToModifier: couldn't topsort mempool txs"
-            Just (map snd -> ordered) ->
-                runDBTxp $
-                evalToilTEmpty $
-                trackingApplyTxs @WalletSscType encSK allAddresses getDiff getTs $
-                zip ordered $ repeat tipH
->>>>>>> ee344327
 
 ----------------------------------------------------------------------------
 -- Logic
 ----------------------------------------------------------------------------
 
-<<<<<<< HEAD
--- Select our accounts from Utxo and put to wallet-db.
--- Used for importing of a secret key.
-selectAccountsFromUtxoLock
-    :: forall ssc ctx m . (WebWalletModeDB ctx m, BlockLockMode ssc ctx m)
-    => [EncryptedSecretKey]
-    -> m [CWAddressMeta]
-selectAccountsFromUtxoLock encSKs = withBlkSemaphore $ \tip -> do
-    let (hdPass, wAddr) = unzip $ map getEncInfo encSKs
-    logDebug $ sformat ("Select accounts from Utxo: tip "%build%" for "%listJson) tip wAddr
-    addresses <- discoverHDAddresses hdPass
-    let allAddresses = concatMap createWAddresses $ zip wAddr addresses
-    mapM_ addMetaInfo allAddresses
-    logDebug (sformat ("After selection from Utxo addresses was added: "%listJson) allAddresses)
-    return (allAddresses, tip)
-  where
-    createWAddresses :: (CId Wal, [(Address, [Word32])]) -> [CWAddressMeta]
-    createWAddresses (wAddr, addresses) = do
-        let (ads, paths) = unzip addresses
-        mapMaybe createWAddress $ zip3 (repeat wAddr) ads paths
-
-    createWAddress :: (CId Wal, Address, [Word32]) -> Maybe CWAddressMeta
-    createWAddress (wAddr, addr, derPath) = do
-        guard $ length derPath == 2
-        pure $ CWAddressMeta wAddr (derPath !! 0) (derPath !! 1) (addressToCId addr)
-
-    addMetaInfo :: CWAddressMeta -> m ()
-    addMetaInfo cwMeta = do
-        let accId = addrMetaToAccount cwMeta
-            accMeta = CAccountMeta
-                      { caName = sformat ("Account #"%int) $ aiIndex accId
-                      }
-        WS.createAccount accId accMeta
-        WS.addWAddress cwMeta
-
--- Iterate over blocks (using forward links) and actualize our accounts.
-syncWalletsWithGStateLock
-    :: forall ssc ctx m . (WebWalletModeDB ctx m, BlockLockMode ssc ctx m)
-=======
 -- Iterate over blocks (using forward links) and actualize our accounts.
 syncWalletsWithGState
-    :: forall ssc m . (
-      WebWalletModeDB m,
-      BlockLockMode ssc m,
-      Ether.MonadReader' GenesisUtxo m)
->>>>>>> ee344327
-    => [EncryptedSecretKey]
-    -> m ()
-syncWalletsWithGState encSKs = forM_ encSKs $ \encSK -> do
-    let wAddr = encToCId encSK
-    whenJustM (WS.getWalletSyncTip wAddr) $ \wTip ->
-        if wTip == genesisHash then syncDo encSK Nothing
-        else DB.blkGetHeader wTip >>= \case
-            Nothing ->
-                throwM $ InternalError $
-                    sformat ("Couldn't get block header of wallet "%build
-                                %" by last synced hh: "%build) wAddr wTip
-            Just wHeader -> syncDo encSK (Just wHeader)
-  where
-    syncDo :: EncryptedSecretKey -> Maybe (BlockHeader ssc) -> m ()
-    syncDo encSK wTipH = do
-        let wdiff = maybe (0::Word32) (fromIntegral . ( ^. difficultyL)) wTipH
-        gstateTipH <- DB.getTipHeader @(Block ssc)
-        -- If account's syncTip is before the current gstate's tip,
-        -- then it loads accounts and addresses starting with @wHeader@.
-        -- syncTip can be before gstate's the current tip
-        -- when we call @syncWalletSetWithTip@ at the first time
-        -- or if the application was interrupted during rollback.
-        -- We don't load all blocks explicitly, because blockain can be long.
-        wNewTip <-
-            if (gstateTipH ^. difficultyL > blkSecurityParam + fromIntegral wdiff) then do
-                -- Wallet tip is "far" from gState tip,
-                -- rollback can't occur more then @blkSecurityParam@ blocks,
-                -- so we can sync wallet and GState without the block lock
-                -- to avoid blocking of blocks verification/application.
-                bh <- unsafeLast . getNewestFirst <$> DB.loadHeadersByDepth (blkSecurityParam + 1) (headerHash gstateTipH)
-                logDebug $
-                    sformat ("Wallet's tip is far from GState tip. Syncing with "%build%" without the block lock")
-                    (headerHash bh)
-                syncWalletWithGStateUnsafe encSK wTipH bh
-                pure $ Just bh
-            else pure wTipH
-        withBlkSemaphore_ $ \tip -> do
-            tipH <- maybe (error "Wallet tracking: no block header corresponding to tip") pure =<< DB.blkGetHeader tip
-            tip <$ syncWalletWithGStateUnsafe encSK wNewTip tipH
+    :: forall ssc ctx m . (
+      WebWalletModeDB ctx m
+    , BlockLockMode ssc ctx m
+    , HasLens GenesisUtxo ctx GenesisUtxo)
+    => [EncryptedSecretKey] -> m ()
+syncWalletsWithGState encSKs = withBlkSemaphore_ $ \tip ->
+    tip <$ mapM_ (syncWalletWithGStateUnsafe @ssc) encSKs
 
 ----------------------------------------------------------------------------
 -- Unsafe operations. Core logic.
 ----------------------------------------------------------------------------
 -- These operation aren't atomic and don't take the block lock.
 
-<<<<<<< HEAD
-syncWalletWithGState
+-- BE CAREFUL! This function iterates over blockchain, the blockcahin can be large.
+syncWalletWithGStateUnsafe
     :: forall ssc ctx m .
     ( WebWalletModeDB ctx m
     , MonadRealDB ctx m
-=======
--- BE CAREFUL! This function iterates over blockchain, the blockcahin can be large.
-syncWalletWithGStateUnsafe
-    :: forall ssc m .
-    ( WebWalletModeDB m
-    , MonadRealDB m
->>>>>>> ee344327
     , DB.MonadBlockDB ssc m
-    , Ether.MonadReader' GenesisUtxo m
-    , WithLogger m)
-    => EncryptedSecretKey      -- ^ Secret key for decoding our addresses
-    -> Maybe (BlockHeader ssc) -- ^ Block header corresponding to wallet's tip.
-                               --   Nothing when wallet's tip is genesisHash
-    -> BlockHeader ssc         -- ^ GState header hash
+    , WithLogger m
+    , HasLens GenesisUtxo ctx GenesisUtxo
+    )
+    => EncryptedSecretKey
     -> m ()
-<<<<<<< HEAD
-syncWalletWithGState encSK = do
-    tipH <- DB.getTipHeader @ssc
+syncWalletWithGStateUnsafe encSK = do
+    tipHeader <- DB.getTipHeader @ssc
     slottingData <- GS.getSlottingData
 
     let wAddr = encToCId encSK
         constTrue = \_ _ -> True
-=======
-syncWalletWithGStateUnsafe encSK wTipHeader gstateH = do
-    slottingData <- GS.getSlottingData
-
-    let gstateHHash = headerHash gstateH
-        loadCond (b, _) _ = b ^. difficultyL <= gstateH ^. difficultyL
-        wAddr = encToCId encSK
->>>>>>> ee344327
         mappendR r mm = pure (r <> mm)
         diff = (^. difficultyL)
         mDiff = Just . diff
         gbTxs = either (const []) (^. mainBlockTxPayload . to flattenTxPayload)
-<<<<<<< HEAD
-=======
-        evalGenesisToil genUtxo = flip runUtxoReaderT genUtxo . evalToilTEmpty
-
->>>>>>> ee344327
+
         mainBlkHeaderTs mBlkH =
             getSlotStartPure True (mBlkH ^. headerSlotL) slottingData
         blkHeaderTs = either (const Nothing) mainBlkHeaderTs
@@ -418,44 +253,41 @@
         applyBlock allAddresses (b, _) = trackingApplyTxs encSK allAddresses mDiff blkHeaderTs $
                                          zip (gbTxs b) (repeat $ getBlockHeader b)
 
-<<<<<<< HEAD
-        sync :: HeaderHash -> BlockHeader ssc -> m ()
-        sync wTip tipH' = DB.blkGetHeader wTip >>= \case
-            Nothing ->
-                logWarning $
-                sformat ("Couldn't get block header of wallet "%build
-                         %" by last synced hh: "%build) wAddr wTip
-            Just wHeader -> do
-                mapModifier@CAccModifier{..} <- compareHeaders wHeader tipH'
-                applyModifierToWallet wAddr (headerHash tipH') mapModifier
-                logDebug $ sformat ("Wallet "%build
-                                    %" has been synced with tip "%shortHashF
-                                    %", added addresses: "%listJson
-                                    %", deleted addresses: "%listJson
-                                    %", used addresses: "%listJson
-                                    %", change addresses: "%listJson)
-                    wAddr wTip
-                    (map fst $ MM.insertions camAddresses)
-                    (MM.deletions camAddresses)
-                    (map (fst . fst) $ MM.insertions camUsed)
-                    (map (fst . fst) $ MM.insertions camChange)
-
-        compareHeaders :: BlockHeader ssc -> BlockHeader ssc -> m CAccModifier
-        compareHeaders wHeader tipH' = do
+        sync :: HeaderHash -> m ()
+        sync wTip = do
+            startFrom <-
+                if wTip == genesisHash then
+                    resolveForwardLink wTip >>=
+                    maybe (error "Unexpected state: wTip doesn't have forward link") pure
+                else pure wTip
+
+            DB.blkGetHeader startFrom >>= \case
+                Nothing ->
+                  throwM $ InternalError $
+                      sformat ("Couldn't get block header of wallet "%build
+                              %" by last synced hh: "%build) wAddr wTip
+                Just wHeader -> do
+                    genesisUtxo <- genesisUtxoM
+                    mapModifier@CAccModifier{..} <- computeAccModifier wHeader
+                    when (wTip == genesisHash) $ do
+                        let encInfo = getEncInfo encSK
+                        let ownGenesisUtxo =
+                                M.fromList $
+                                map fst $
+                                selectOwnAccounts encInfo (txOutAddress . toaOut . snd) (M.toList genesisUtxo)
+                        WS.getWalletUtxo >>= WS.setWalletUtxo . (ownGenesisUtxo <>)
+                    applyModifierToWallet wAddr (headerHash tipHeader) mapModifier
+                    logDebug $ sformat ("Wallet "%build%" has been synced with tip "
+                                        %shortHashF%", "%build)
+                        wAddr wTip mapModifier
+
+        computeAccModifier :: BlockHeader ssc -> m CAccModifier
+        computeAccModifier wHeader = do
             allAddresses <- getWalletAddrMetasDB Ever wAddr
             logDebug $
                 sformat ("Wallet "%build%" header: "%build%", current tip header: "%build)
-                wAddr wHeader tipH'
-            if | diff tipH' > diff wHeader -> runDBToil $ evalToilTEmpty $ do
-=======
-        computeAccModifier :: Utxo -> BlockHeader ssc -> m CAccModifier
-        computeAccModifier genUtxo wHeader = do
-            allAddresses <- getWalletAddrMetasDB Ever wAddr
-            logDebug $
-                sformat ("Wallet "%build%" header: "%build%", current tip header: "%build)
-                wAddr wHeader gstateH
-            if | diff gstateH > diff wHeader -> runDBTxp $ evalGenesisToil genUtxo $ do
->>>>>>> ee344327
+                wAddr wHeader tipHeader
+            if | diff tipHeader > diff wHeader -> runDBToil $ runGenesisToil $ evalToilTEmpty $ do
                      -- If walletset syncTip before the current tip,
                      -- then it loads wallets starting with @wHeader@.
                      -- Sync tip can be before the current tip
@@ -463,62 +295,20 @@
                      -- or if the application was interrupted during rollback.
                      -- We don't load blocks explicitly, because blockain can be long.
                      maybe (pure mempty)
-<<<<<<< HEAD
-                         (\wNextHeader -> foldlUpWhileM
-                                          (applyBlock allAddresses)
-                                          wNextHeader
-                                          constTrue
-                                          mappendR
-                                          mempty)
+                         (\wNextHeader -> foldlUpWhileM (applyBlock allAddresses) wNextHeader constTrue mappendR mempty)
                          =<< resolveForwardLink wHeader
-               | diff tipH' < diff wHeader -> do
+               | diff tipHeader < diff wHeader -> do
                      -- This rollback can occur
                      -- if the application was interrupted during blocks application.
                      blunds <- getNewestFirst <$>
-                         DB.loadBlundsWhile (\b -> getBlockHeader b /= tipH') (headerHash wHeader)
+                         DB.loadBlundsWhile (\b -> getBlockHeader b /= tipHeader) (headerHash wHeader)
                      pure $ foldl' (\r b -> r <> rollbackBlock allAddresses b) mempty blunds
                | otherwise -> mempty <$ logInfo (sformat ("Wallet "%build%" is already synced") wAddr)
 
     whenJustM (WS.getWalletSyncTip wAddr) $ \wTip ->
-        if | wTip == genesisHash && headerHash tipH == genesisHash ->
-                 logDebug $ sformat ("Wallet "%build%" at genesis state, synced") wAddr
-           | wTip == genesisHash -> whenJustM (resolveForwardLink wTip) $
-                                    \nx -> sync nx tipH
-           | otherwise -> sync wTip tipH
-=======
-                         (\wNextH ->
-                            foldlUpWhileM (applyBlock allAddresses) wNextH loadCond mappendR mempty)
-                         =<< resolveForwardLink wHeader
-               | diff gstateH < diff wHeader -> do
-                     -- This rollback can occur
-                     -- if the application was interrupted during blocks application.
-                     blunds <- getNewestFirst <$>
-                         DB.loadBlundsWhile (\b -> getBlockHeader b /= gstateH) (headerHash wHeader)
-                     pure $ foldl' (\r b -> r <> rollbackBlock allAddresses b) mempty blunds
-               | otherwise -> mempty <$ logInfo (sformat ("Wallet "%build%" is already synced") wAddr)
-
-    startFromH <- maybe firstGenesisHeader pure wTipHeader
-    genesisUtxo <- genesisUtxoM
-    mapModifier@CAccModifier{..} <- computeAccModifier genesisUtxo startFromH
-    whenNothing_ wTipHeader $ do
-        let encInfo = getEncInfo encSK
-        let ownGenesisUtxo =
-                M.fromList $
-                map fst $
-                selectOwnAccounts encInfo (txOutAddress . toaOut . snd) (M.toList genesisUtxo)
-        WS.getWalletUtxo >>= WS.setWalletUtxo . (ownGenesisUtxo <>)
-    applyModifierToWallet wAddr gstateHHash mapModifier
-    logDebug $ sformat ("Wallet "%build%" has been synced with tip "
-                        %shortHashF%", "%build)
-        wAddr (maybe genesisHash headerHash wTipHeader) mapModifier
-    where
-      firstGenesisHeader :: m (BlockHeader ssc)
-      firstGenesisHeader = resolveForwardLink (genesisHash @BlockHeaderStub) >>=
-          maybe (error "Unexpected state: genesisHash doesn't have forward link")
-              (maybe (error "No genesis block corresponding to header hash") pure <=< DB.blkGetHeader)
-
-
->>>>>>> ee344327
+        if | wTip == genesisHash && headerHash tipHeader == genesisHash ->
+               logDebug $ sformat ("Wallet "%build%" at genesis state, synced") wAddr
+           | otherwise -> sync wTip
 
 -- Process transactions on block application,
 -- decrypt our addresses, and add/delete them to/from wallet-db.
@@ -536,12 +326,9 @@
 trackingApplyTxs (getEncInfo -> encInfo) allAddresses getDiff getTs txs =
     foldlM applyTx mempty txs
   where
-<<<<<<< HEAD
-=======
     snd3 (_, x, _) = x
     toTxInOut txid (idx, out, dist) = (TxIn txid idx, TxOutAux out dist)
 
->>>>>>> ee344327
     applyTx :: CAccModifier -> (TxAux, BlockHeader ssc) -> m CAccModifier
     applyTx CAccModifier{..} (TxAux {..}, blkHeader) = do
         let hh = headerHash blkHeader
@@ -551,19 +338,6 @@
             tx@(UnsafeTx (NE.toList -> inps) (NE.toList -> outs) _) = taTx
             txId = hash tx
 
-<<<<<<< HEAD
-        resolvedInputs <- map toaOut . catMaybes <$> mapM utxoGet inps
-        let txOutgoings = map txOutAddress outs
-            txIncomings = map txOutAddress resolvedInputs
-
-            selectOwnAddrMetas = map snd . selectOwnAccounts encInfo identity
-            ownInpAddrMetas = selectOwnAddrMetas txIncomings
-            ownOutAddrMetas = selectOwnAddrMetas txOutgoings
-
-            addedHistory =
-                if (not $ null ownOutAddrMetas) || (not $ null ownOutAddrMetas)
-                then DL.cons (THEntry txId tx resolvedInputs mDiff txIncomings txOutgoings mTs)
-=======
         resolvedInputs <- catMaybes <$> mapM (\tin -> fmap (tin, ) <$> utxoGet tin) inps
         let txOutgoings = map txOutAddress outs
             txInputs = map (toaOut . snd) resolvedInputs
@@ -580,7 +354,6 @@
             addedHistory =
                 if (not $ null ownOutputs) || (not $ null ownInputs)
                 then DL.cons (THEntry txId tx txInputs mDiff txIncomings txOutgoings mTs)
->>>>>>> ee344327
                      camAddedHistory
                 else camAddedHistory
 
@@ -589,16 +362,10 @@
 
         applyTxToUtxo (WithHash tx txId) taDistribution
         pure $ CAccModifier
-<<<<<<< HEAD
-            (deleteAndInsertMM [] ownOutAddrMetas camAddresses)
-            (deleteAndInsertMM [] (zip usedAddrs hhs) camUsed)
-            (deleteAndInsertMM [] (zip changeAddrs hhs) camChange)
-=======
             (deleteAndInsertIMM [] ownOutAddrMetas camAddresses)
             (deleteAndInsertVM [] (zip usedAddrs hhs) camUsed)
             (deleteAndInsertVM [] (zip changeAddrs hhs) camChange)
             (deleteAndInsertMM ownTxIns ownTxOuts camUtxo)
->>>>>>> ee344327
             addedHistory
             camDeletedHistory
 
@@ -615,14 +382,6 @@
     rollbackTx :: CAccModifier -> (TxAux, TxUndo, HeaderHash) -> CAccModifier
     rollbackTx CAccModifier{..} (TxAux {..}, NE.toList -> undoL, hh) = do
         let hhs = repeat hh
-<<<<<<< HEAD
-            UnsafeTx _ (toList -> outs) _ = taTx
-            ownInputMetas = map snd . selectOwnAccounts encInfo (txOutAddress . toaOut) $ undoL
-            ownOutputMetas = map snd . selectOwnAccounts encInfo txOutAddress $ outs
-            ownInputAddrs = map cwamId ownInputMetas
-            ownOutputAddrs = map cwamId ownOutputMetas
-
-=======
             UnsafeTx (toList -> inps) (toList -> outs) _ = taTx
             !txid = hash taTx
             ownInputs = selectOwnAccounts encInfo (txOutAddress . toaOut) $ undoL
@@ -636,7 +395,6 @@
             ownTxIns = zip inps $ map fst ownInputs
             ownTxOuts = map (TxIn txid) ([0 .. l - 1] :: [Word32])
 
->>>>>>> ee344327
             deletedHistory =
                 if (not $ null ownInputAddrs) || (not $ null ownOutputAddrs)
                 then DL.snoc camDeletedHistory $ hash taTx
@@ -647,16 +405,10 @@
         let usedAddrs = map cwamId ownOutputMetas
             changeAddrs = evalChange allAddress ownInputAddrs ownOutputAddrs
         CAccModifier
-<<<<<<< HEAD
-            (deleteAndInsertMM ownOutputMetas [] camAddresses)
-            (deleteAndInsertMM (zip usedAddrs hhs) [] camUsed)
-            (deleteAndInsertMM (zip changeAddrs hhs) [] camChange)
-=======
             (deleteAndInsertIMM ownOutputMetas [] camAddresses)
             (deleteAndInsertVM (zip usedAddrs hhs) [] camUsed)
             (deleteAndInsertVM (zip changeAddrs hhs) [] camChange)
             (deleteAndInsertMM ownTxOuts ownTxIns camUtxo)
->>>>>>> ee344327
             camAddedHistory
             deletedHistory
 
@@ -671,16 +423,10 @@
     mapM_ WS.addWAddress (sortedInsertions camAddresses)
     mapM_ (WS.addCustomAddress UsedAddr . fst) (MM.insertions camUsed)
     mapM_ (WS.addCustomAddress ChangeAddr . fst) (MM.insertions camChange)
-<<<<<<< HEAD
-    oldCachedHist <- fromMaybe [] <$> WS.getHistoryCache wAddr
-    WS.updateHistoryCache wAddr $ DL.toList camAddedHistory <> oldCachedHist
-    WS.setWalletSyncTip wAddr newTip
-=======
     WS.getWalletUtxo >>= WS.setWalletUtxo . MM.modifyMap camUtxo
     oldCachedHist <- fromMaybe [] <$> WS.getHistoryCache wid
     WS.updateHistoryCache wid $ DL.toList camAddedHistory <> oldCachedHist
     WS.setWalletSyncTip wid newTip
->>>>>>> ee344327
 
 rollbackModifierFromWallet
     :: WebWalletModeDB ctx m
@@ -693,14 +439,6 @@
     mapM_ WS.removeWAddress (indexedDeletions camAddresses)
     mapM_ (WS.removeCustomAddress UsedAddr) (MM.deletions camUsed)
     mapM_ (WS.removeCustomAddress ChangeAddr) (MM.deletions camChange)
-<<<<<<< HEAD
-    WS.getHistoryCache wAddr >>= \case
-        Nothing -> pure ()
-        Just oldCachedHist -> do
-            WS.updateHistoryCache wAddr $
-                removeFromHead (DL.toList camDeletedHistory) oldCachedHist
-    WS.setWalletSyncTip wAddr newTip
-=======
     WS.getWalletUtxo >>= WS.setWalletUtxo . MM.modifyMap camUtxo
     WS.getHistoryCache wid >>= \case
         Nothing -> pure ()
@@ -708,7 +446,6 @@
             WS.updateHistoryCache wid $
                 removeFromHead (DL.toList camDeletedHistory) oldCachedHist
     WS.setWalletSyncTip wid newTip
->>>>>>> ee344327
   where
     removeFromHead :: [TxId] -> [TxHistoryEntry] -> [TxHistoryEntry]
     removeFromHead [] ths = ths
@@ -807,57 +544,4 @@
     getAccountAddrsOrThrowDB mode accId =
         WS.getAccountWAddresses mode accId >>= maybeThrow (noWallet accId)
     noWallet accId = DBMalformed $
-        sformat ("No account with address "%build%" found") accId
-
--- Select our accounts from Utxo and put to wallet-db.
--- Used for importing of a secret key.
--- This function DOESN'T synchronize Change and Used addresses.
--- Usages of this function will be removed soon,
--- but it won't be removed, because frontenders
--- can change logic of Used and Change andresses
--- and this function will be useful again
--- syncAddressesWithUtxo
---     :: forall ssc m . (WebWalletModeDB m, BlockLockMode ssc m)
---     => [EncryptedSecretKey]
---     -> m [CWAddressMeta]
--- syncAddressesWithUtxo encSKs =
---     withBlkSemaphore $ \tip -> (, tip) <$> syncAddressesWithUtxoUnsafe @ssc tip encSKs
-
--- BE CAREFUL! This function iterates over Utxo,
--- the Utxo can be large (but not such large as the blockchain)
--- syncAddressesWithUtxoUnsafe
---     :: forall ssc m .
---     ( WebWalletModeDB m
---     , MonadRealDB m
---     , DB.MonadBlockDB ssc m
---     , WithLogger m)
---     => HeaderHash
---     -> [EncryptedSecretKey]
---     -> m [CWAddressMeta]
--- syncAddressesWithUtxoUnsafe tip encSKs = do
---     let (hdPass, wAddr) = unzip $ map getEncInfo encSKs
---     logDebug $ sformat ("Sync addresses with Utxo: tip "%build%" for "%listJson) tip wAddr
---     addresses <- discoverHDAddresses hdPass
---     let allAddresses = concatMap createWAddresses $ zip wAddr addresses
---     mapM_ addMetaInfo allAddresses
---     logDebug (sformat ("After syncing with Utxo addresses was added: "%listJson) allAddresses)
---     pure allAddresses
---   where
---     createWAddresses :: (CId Wal, [(Address, [Word32])]) -> [CWAddressMeta]
---     createWAddresses (wAddr, addresses) = do
---         let (ads, paths) = unzip addresses
---         mapMaybe createWAddress $ zip3 (repeat wAddr) ads paths
-
---     createWAddress :: (CId Wal, Address, [Word32]) -> Maybe CWAddressMeta
---     createWAddress (wAddr, addr, derPath) = do
---         guard $ length derPath == 2
---         pure $ CWAddressMeta wAddr (derPath !! 0) (derPath !! 1) (addressToCId addr)
-
---     addMetaInfo :: CWAddressMeta -> m ()
---     addMetaInfo cwMeta = do
---         let accId = addrMetaToAccount cwMeta
---             accMeta = CAccountMeta
---                       { caName = sformat ("Account #"%int) $ aiIndex accId
---                       }
---         WS.createAccount accId accMeta
---         WS.addWAddress cwMeta+        sformat ("No account with address "%build%" found") accId