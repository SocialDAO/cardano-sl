{-# LANGUAGE AllowAmbiguousTypes #-}
{-# LANGUAGE ScopedTypeVariables #-}
{-# LANGUAGE TypeFamilies        #-}

-- To support actual wallet accounts we listen to applications and rollbacks
-- of blocks, extract transactions from block and extract our
-- accounts (such accounts which we can decrypt).
-- We synchronise wallet-db (acidic-state) with node-db
-- and support last seen tip for each walletset.
-- There are severals cases when we must  synchronise wallet-db and node-db:
-- • When we relaunch wallet. Desynchronization can be caused by interruption
--   during blocks application/rollback at the previous launch,
--   then wallet-db can fall behind from node-db (when interruption during rollback)
--   or vice versa (when interruption during application)
--   @syncWSetsWithGStateLock@ implements this functionality.
-- • When a user wants to import a secret key. Then we must rely on
--   Utxo (GStateDB), because blockchain can be large.

module Pos.Wallet.Web.Tracking
       ( syncWalletsWithGStateLock
       , selectAccountsFromUtxoLock
       , trackingApplyTxs
       , trackingRollbackTxs
       , applyModifierToWallet
       , rollbackModifierFromWallet
       , BlockLockMode
       , CAccModifier (..)
       , MonadWalletTracking (..)

       , syncWalletsAtStartWebWallet
       , syncOnImportWebWallet
       , txMempoolToModifierWebWallet

       , getWalletAddrMetasDB
       ) where

import           Universum

import           Control.Lens               (to)
import           Control.Monad.Trans        (MonadTrans)
import           Data.List                  ((!!))
import qualified Data.List.NonEmpty         as NE
<<<<<<< HEAD
import           Ether.Internal             (HasLens (..))
import           Formatting                 (build, sformat, (%))
=======
import qualified Ether
import           Formatting                 (build, int, sformat, (%))
>>>>>>> 60eaf36b
import           Mockable                   (MonadMockable, SharedAtomicT)
import           Serokell.Util              (listJson)
import           System.Wlog                (WithLogger, logDebug, logInfo, logWarning)

import           Pos.Block.Core             (BlockHeader, getBlockHeader,
                                             mainBlockTxPayload)
import           Pos.Block.Logic            (withBlkSemaphore, withBlkSemaphore_)
import           Pos.Block.Types            (Blund, undoTx)
import           Pos.Constants              (genesisHash)
import           Pos.Context                (BlkSemaphore)
import           Pos.Core                   (AddrPkAttrs (..), Address (..),
                                             HasDifficulty (..), HeaderHash, headerHash,
                                             makePubKeyAddress)
import           Pos.Crypto                 (EncryptedSecretKey, HDPassphrase,
                                             WithHash (..), deriveHDPassphrase,
                                             encToPublic, hash, shortHashF,
                                             unpackHDAddressAttr)
import           Pos.Crypto.HDDiscovery     (discoverHDAddresses)
import           Pos.Data.Attributes        (Attributes (..))
import qualified Pos.DB.Block               as DB
import           Pos.DB.Class               (MonadRealDB)
import qualified Pos.DB.DB                  as DB
import           Pos.DB.Error               (DBError (DBMalformed))
import           Pos.DB.GState.BlockExtra   (foldlUpWhileM, resolveForwardLink)
import           Pos.Txp.Core               (Tx (..), TxAux (..), TxIn (..),
                                             TxOutAux (..), TxUndo, flattenTxPayload,
                                             getTxDistribution, toaOut, topsortTxs,
                                             txOutAddress)
import           Pos.Txp.MemState.Class     (MonadTxpMem, getLocalTxs)
import           Pos.Txp.Toil               (MonadUtxo (..), MonadUtxoRead (..), ToilT,
                                             evalToilTEmpty, runDBToil)
import           Pos.Util.Chrono            (getNewestFirst)
import qualified Pos.Util.Modifier          as MM
import           Pos.Util.Util              (maybeThrow)

import           Pos.Wallet.SscType         (WalletSscType)
import           Pos.Wallet.Web.ClientTypes (AccountId (..), Addr, CAccountMeta (..), CId,
                                             CWAddressMeta (..), Wal, addrMetaToAccount,
                                             addressToCId, aiWId, encToCId,
                                             isTxLocalAddress)
import           Pos.Wallet.Web.State       (AddressLookupMode (..),
                                             CustomAddressType (..), WebWalletModeDB)
import qualified Pos.Wallet.Web.State       as WS

type VoidModifier a = MM.MapModifier a ()

data CAccModifier = CAccModifier {
      camAddresses :: !(VoidModifier CWAddressMeta)
    , camUsed      :: !(VoidModifier (CId Addr, HeaderHash))
    , camChange    :: !(VoidModifier (CId Addr, HeaderHash))
    }

instance Monoid CAccModifier where
    mempty = CAccModifier mempty mempty mempty
    (CAccModifier a b c) `mappend` (CAccModifier a1 b1 c1) =
        CAccModifier (a <> a1) (b <> b1) (c <> c1)

type BlockLockMode ssc ctx m =
    ( WithLogger m
    , MonadReader ctx m
    , HasLens BlkSemaphore ctx BlkSemaphore
    , MonadRealDB ctx m
    , DB.MonadBlockDB ssc m
    , MonadMask m
    )

class Monad m => MonadWalletTracking m where
    syncWalletsAtStart :: [EncryptedSecretKey] -> m ()
    syncOnImport :: EncryptedSecretKey -> m ()
    txMempoolToModifier :: EncryptedSecretKey -> m CAccModifier


instance {-# OVERLAPPABLE #-}
    ( MonadWalletTracking m, Monad m, MonadTrans t, Monad (t m)
    , SharedAtomicT m ~ SharedAtomicT (t m) ) =>
        MonadWalletTracking (t m)
  where
    syncWalletsAtStart = lift . syncWalletsAtStart
    syncOnImport = lift . syncOnImport
    txMempoolToModifier = lift . txMempoolToModifier

type WalletTrackingEnv ext ctx m =
     (BlockLockMode WalletSscType ctx m, MonadMockable m, MonadTxpMem ext ctx m, WS.MonadWalletWebDB ctx m)

syncWalletsAtStartWebWallet :: WalletTrackingEnv ext ctx m => [EncryptedSecretKey] -> m ()
syncWalletsAtStartWebWallet = syncWalletsWithGStateLock @WalletSscType

<<<<<<< HEAD
syncOnImportWebWallet :: WalletTrackingEnv ext ctx m => EncryptedSecretKey -> m ()
syncOnImportWebWallet = selectAccountsFromUtxoLock @WalletSscType . one
=======
syncOnImportWebWallet :: WalletTrackingEnv ext m => EncryptedSecretKey -> m ()
syncOnImportWebWallet = (() <$) . selectAccountsFromUtxoLock @WalletSscType . one
>>>>>>> 60eaf36b

txMempoolToModifierWebWallet :: WalletTrackingEnv ext ctx m => EncryptedSecretKey -> m CAccModifier
txMempoolToModifierWebWallet encSK = do
    let wHash (i, TxAux {..}) = WithHash taTx i
    let wId = encToCId encSK
    txs <- getLocalTxs
    allAddresses <- getWalletAddrMetasDB Ever wId
    case topsortTxs wHash txs of
        Nothing -> mempty <$ logWarning "txMempoolToModifier: couldn't topsort mempool txs"
        Just (map snd -> ordered) ->
            runDBToil $
            evalToilTEmpty $
            trackingApplyTxs encSK allAddresses (zip ordered (repeat genesisHash))
            -- Hash doesn't matter

----------------------------------------------------------------------------
-- Logic
----------------------------------------------------------------------------

-- Select our accounts from Utxo and put to wallet-db.
-- Used for importing of a secret key.
selectAccountsFromUtxoLock
    :: forall ssc ctx m . (WebWalletModeDB ctx m, BlockLockMode ssc ctx m)
    => [EncryptedSecretKey]
    -> m [CWAddressMeta]
selectAccountsFromUtxoLock encSKs = withBlkSemaphore $ \tip -> do
    let (hdPass, wAddr) = unzip $ map getEncInfo encSKs
    logDebug $ sformat ("Select accounts from Utxo: tip "%build%" for "%listJson) tip wAddr
    addresses <- discoverHDAddresses hdPass
    let allAddresses = concatMap createWAddresses $ zip wAddr addresses
    mapM_ addMetaInfo allAddresses
    logDebug (sformat ("After selection from Utxo addresses was added: "%listJson) allAddresses)
    return (allAddresses, tip)
  where
    createWAddresses :: (CId Wal, [(Address, [Word32])]) -> [CWAddressMeta]
    createWAddresses (wAddr, addresses) = do
        let (ads, paths) = unzip addresses
        mapMaybe createWAddress $ zip3 (repeat wAddr) ads paths

    createWAddress :: (CId Wal, Address, [Word32]) -> Maybe CWAddressMeta
    createWAddress (wAddr, addr, derPath) = do
        guard $ length derPath == 2
        pure $ CWAddressMeta wAddr (derPath !! 0) (derPath !! 1) (addressToCId addr)

    addMetaInfo :: CWAddressMeta -> m ()
    addMetaInfo cwMeta = do
        let accId = addrMetaToAccount cwMeta
            accMeta = CAccountMeta
                      { caName = sformat ("Account #"%int) $ aiIndex accId
                      }
        WS.createAccount accId accMeta
        WS.addWAddress cwMeta

-- Iterate over blocks (using forward links) and actualize our accounts.
syncWalletsWithGStateLock
    :: forall ssc ctx m . (WebWalletModeDB ctx m, BlockLockMode ssc ctx m)
    => [EncryptedSecretKey]
    -> m ()
syncWalletsWithGStateLock encSKs = withBlkSemaphore_ $ \tip ->
    tip <$ mapM_ (syncWalletWithGState @ssc) encSKs

----------------------------------------------------------------------------
-- Unsafe operations. Core logic.
----------------------------------------------------------------------------
-- These operation aren't atomic and don't take the block lock.

syncWalletWithGState
    :: forall ssc ctx m .
    ( WebWalletModeDB ctx m
    , MonadRealDB ctx m
    , DB.MonadBlockDB ssc m
    , WithLogger m)
    => EncryptedSecretKey
    -> m ()
syncWalletWithGState encSK = do
    tipHeader <- DB.getTipHeader @ssc
    let wAddr = encToCId encSK
    whenJustM (WS.getWalletSyncTip wAddr) $ \wTip ->
        if | wTip == genesisHash && headerHash tipHeader == genesisHash ->
               logDebug $ sformat ("Wallet "%build%" at genesis state, synced") wAddr
           | wTip == genesisHash ->
               whenJustM (resolveForwardLink wTip) $ \nx-> sync wAddr nx tipHeader
           | otherwise -> sync wAddr wTip tipHeader
  where
    sync :: CId Wal -> HeaderHash -> BlockHeader ssc -> m ()
    sync wAddr wTip tipHeader = DB.blkGetHeader wTip >>= \case
        Nothing ->
            logWarning $
                sformat ("Couldn't get block header of wallet "%build
                         %" by last synced hh: "%build) wAddr wTip
        Just wHeader -> do
            mapModifier@CAccModifier{..} <- compareHeaders wAddr wHeader tipHeader
            applyModifierToWallet wAddr (headerHash tipHeader) mapModifier
            logDebug $ sformat ("Wallet "%build
                               %" has been synced with tip "%shortHashF
                               %", added addresses: "%listJson
                               %", deleted addresses: "%listJson
                               %", used addresses: "%listJson
                               %", change addresses: "%listJson)
                       wAddr wTip
                       (map fst $ MM.insertions camAddresses)
                       (MM.deletions camAddresses)
                       (map (fst . fst) $ MM.insertions camUsed)
                       (map (fst . fst) $ MM.insertions camChange)

    compareHeaders :: CId Wal -> BlockHeader ssc -> BlockHeader ssc -> m CAccModifier
    compareHeaders wAddr wHeader tipHeader = do
        allAddresses <- getWalletAddrMetasDB Ever wAddr
        logDebug $
            sformat ("Wallet "%build%" header: "%build%", current tip header: "%build)
                    wAddr wHeader tipHeader
        if | diff tipHeader > diff wHeader -> runDBToil $ evalToilTEmpty $ do
            -- If walletset syncTip before the current tip,
            -- then it loads wallets starting with @wHeader@.
            -- Sync tip can be before the current tip
            -- when we call @syncWalletSetWithTip@ at the first time
            -- or if the application was interrupted during rollback.
            -- We don't load blocks explicitly, because blockain can be long.
                maybe (pure mempty)
                      (\wNextHeader -> foldlUpWhileM (applyBlock allAddresses) wNextHeader constTrue mappendR mempty)
                      =<< resolveForwardLink wHeader
           | diff tipHeader < diff wHeader -> do
            -- This rollback can occur
            -- if the application was interrupted during blocks application.
                blunds <- getNewestFirst <$>
                            DB.loadBlundsWhile (\b -> getBlockHeader b /= tipHeader) (headerHash wHeader)
                pure $ foldl' (\r b -> r <> rollbackBlock allAddresses b) mempty blunds
           | otherwise -> mempty <$ logInfo (sformat ("Wallet "%build%" is already synced") wAddr)

    constTrue = \_ _ -> True
    mappendR r mm = pure (r <> mm)
    diff = (^. difficultyL)
    gbTxs = either (const []) (^. mainBlockTxPayload . to flattenTxPayload)

    rollbackBlock :: [CWAddressMeta] -> Blund ssc -> CAccModifier
    rollbackBlock allAddresses (b, u) =
        trackingRollbackTxs encSK allAddresses (zip3 (gbTxs b) (undoTx u) (repeat $ headerHash b))

    applyBlock :: (WithLogger m1, MonadUtxoRead m1)
               => [CWAddressMeta] -> Blund ssc -> ToilT () m1 CAccModifier
    applyBlock allAddresses (b, _) = trackingApplyTxs encSK allAddresses $ zip (gbTxs b) (repeat $ headerHash b)

-- Process transactions on block application,
-- decrypt our addresses, and add/delete them to/from wallet-db.
-- Addresses are used in TxIn's will be deleted,
-- in TxOut's will be added.
trackingApplyTxs
    :: forall m . MonadUtxo m
    => EncryptedSecretKey    -- ^ Wallet's secret key
    -> [CWAddressMeta]       -- ^ All addresses in wallet
    -> [(TxAux, HeaderHash)] -- ^ Txs of blocks and corresponding header hash
    -> m CAccModifier
trackingApplyTxs (getEncInfo -> encInfo) allAddresses txs =
    foldlM applyTx mempty txs
  where
    snd3 (_, x, _) = x
    applyTxOut txid (idx, out, dist) = utxoPut (TxIn txid idx) (TxOutAux out dist)

    applyTx :: CAccModifier -> (TxAux, HeaderHash) -> m CAccModifier
    applyTx CAccModifier{..} (TxAux {..}, hh) = do
        let hhs = repeat hh
        let tx@(UnsafeTx (NE.toList -> inps) (NE.toList -> outs) _) = taTx
        let txid = hash tx
        resolvedInputs <- catMaybes <$> mapM (\tin -> fmap (tin, ) <$> utxoGet tin) inps
        let ownInputs = selectOwnAccounts encInfo (txOutAddress . toaOut . snd) resolvedInputs
        let ownOutputs = selectOwnAccounts encInfo (txOutAddress . snd3) $
                         zip3 [0..] outs (NE.toList $ getTxDistribution taDistribution)
        -- Delete and insert only own addresses to avoid large the underlying UtxoModifier.
        mapM_ (utxoDel . fst . fst) ownInputs -- del TxIn's (like in the applyTxToUtxo)
        mapM_ (applyTxOut txid . fst) ownOutputs -- add TxIn -> TxOutAux (like in the applyTxToUtxo)
        let usedAddrs = map (cwamId . snd) ownOutputs
        let changeAddrs = evalChange allAddresses (map snd ownInputs) (map snd ownOutputs)
        pure $ CAccModifier
            (deleteAndInsertMM (map snd ownInputs) (map snd ownOutputs) camAddresses)
            (deleteAndInsertMM [] (zip usedAddrs  hhs) camUsed)
            (deleteAndInsertMM [] (zip changeAddrs hhs) camChange)

-- Process transactions on block rollback.
-- Like @trackingApplyTx@, but vise versa.
trackingRollbackTxs
    :: EncryptedSecretKey -- ^ Wallet's secret key
    -> [CWAddressMeta] -- ^ All adresses
    -> [(TxAux, TxUndo, HeaderHash)] -- ^ Txs of blocks and corresponding header hash
    -> CAccModifier
trackingRollbackTxs (getEncInfo -> encInfo) allAddress txs =
    foldl' rollbackTx mempty txs
  where
    rollbackTx :: CAccModifier -> (TxAux, TxUndo, HeaderHash) -> CAccModifier
    rollbackTx CAccModifier{..} (TxAux {..}, NE.toList -> undoL, hh) = do
        let hhs = repeat hh
        let UnsafeTx _ (toList -> outs) _ = taTx
        let ownInputs = map snd . selectOwnAccounts encInfo (txOutAddress . toaOut) $ undoL
        let ownOutputs = map snd . selectOwnAccounts encInfo txOutAddress $ outs
        -- Rollback isn't needed, because we don't use @utxoGet@
        -- (undo contains all required information)
        let usedAddrs = map cwamId ownOutputs
        let changeAddrs = evalChange allAddress ownInputs ownOutputs
        CAccModifier
            (deleteAndInsertMM ownOutputs ownInputs camAddresses)
            (deleteAndInsertMM (zip usedAddrs hhs) [] camUsed)
            (deleteAndInsertMM (zip changeAddrs hhs) [] camChange)

applyModifierToWallet
    :: WebWalletModeDB ctx m
    => CId Wal
    -> HeaderHash
    -> CAccModifier
    -> m ()
applyModifierToWallet wAddr newTip CAccModifier{..} = do
    -- TODO maybe do it as one acid-state transaction.
    mapM_ (WS.addWAddress . fst) (MM.insertions camAddresses)
    mapM_ (WS.addCustomAddress UsedAddr . fst) (MM.insertions camUsed)
    mapM_ (WS.addCustomAddress ChangeAddr . fst) (MM.insertions camChange)
    WS.setWalletSyncTip wAddr newTip

rollbackModifierFromWallet
    :: WebWalletModeDB ctx m
    => CId Wal
    -> HeaderHash
    -> CAccModifier
    -> m ()
rollbackModifierFromWallet wAddr newTip CAccModifier{..} = do
    -- TODO maybe do it as one acid-state transaction.
    mapM_ WS.removeWAddress (MM.deletions camAddresses)
    mapM_ (WS.removeCustomAddress UsedAddr) (MM.deletions camUsed)
    mapM_ (WS.removeCustomAddress ChangeAddr) (MM.deletions camChange)
    WS.setWalletSyncTip wAddr newTip

evalChange
    :: [CWAddressMeta] -- ^ All adresses
    -> [CWAddressMeta] -- ^ Own input addresses of tx
    -> [CWAddressMeta] -- ^ Own outputs addresses of tx
    -> [CId Addr]
evalChange allAddresses (map cwamId -> inputs) (map cwamId -> outputs)
    | null inputs || null outputs = []
    | otherwise = filter (isTxLocalAddress allAddresses (NE.fromList inputs)) outputs

getEncInfo :: EncryptedSecretKey -> (HDPassphrase, CId Wal)
getEncInfo encSK = do
    let pubKey = encToPublic encSK
    let hdPass = deriveHDPassphrase pubKey
    let wCId = addressToCId $ makePubKeyAddress pubKey
    (hdPass, wCId)

selectOwnAccounts
    :: (HDPassphrase, CId Wal)
    -> (a -> Address)
    -> [a]
    -> [(a, CWAddressMeta)]
selectOwnAccounts encInfo getAddr =
    mapMaybe (\a -> (a,) <$> decryptAccount encInfo (getAddr a))

deleteAndInsertMM :: (Eq a, Hashable a) => [a] -> [a] -> VoidModifier a -> VoidModifier a
deleteAndInsertMM dels ins mapModifier =
    -- Insert CWAddressMeta coressponding to outputs of tx.
    (\mm -> foldl' insertAcc mm ins) $
    -- Delete CWAddressMeta coressponding to inputs of tx.
    foldl' deleteAcc mapModifier dels
  where
    insertAcc :: (Hashable a, Eq a) => VoidModifier a -> a -> VoidModifier a
    insertAcc modifier acc = MM.insert acc () modifier

    deleteAcc :: (Hashable a, Eq a) => VoidModifier a -> a -> VoidModifier a
    deleteAcc modifier acc = MM.delete acc modifier

decryptAccount :: (HDPassphrase, CId Wal) -> Address -> Maybe CWAddressMeta
decryptAccount (hdPass, wCId) addr@(PubKeyAddress _ (Attributes (AddrPkAttrs (Just hdPayload)) _)) = do
    derPath <- unpackHDAddressAttr hdPass hdPayload
    guard $ length derPath == 2
    pure $ CWAddressMeta wCId (derPath !! 0) (derPath !! 1) (addressToCId addr)
decryptAccount _ _ = Nothing

-- TODO [CSM-237] Move to somewhere (duplicate getWalletsAddrMetas from Methods.hs)
getWalletAddrMetasDB
    :: (WebWalletModeDB ctx m, MonadThrow m)
    => AddressLookupMode -> CId Wal -> m [CWAddressMeta]
getWalletAddrMetasDB lookupMode cWalId = do
    walletAccountIds <- filter ((== cWalId) . aiWId) <$> WS.getWAddressIds
    concatMapM (getAccountAddrsOrThrowDB lookupMode) walletAccountIds
  where
    getAccountAddrsOrThrowDB
        :: (WebWalletModeDB ctx m, MonadThrow m)
        => AddressLookupMode -> AccountId -> m [CWAddressMeta]
    getAccountAddrsOrThrowDB mode accId =
        WS.getAccountWAddresses mode accId >>= maybeThrow (noWallet accId)
    noWallet accId = DBMalformed $
        sformat ("No account with address "%build%" found") accId<|MERGE_RESOLUTION|>--- conflicted
+++ resolved
@@ -40,13 +40,8 @@
 import           Control.Monad.Trans        (MonadTrans)
 import           Data.List                  ((!!))
 import qualified Data.List.NonEmpty         as NE
-<<<<<<< HEAD
 import           Ether.Internal             (HasLens (..))
-import           Formatting                 (build, sformat, (%))
-=======
-import qualified Ether
 import           Formatting                 (build, int, sformat, (%))
->>>>>>> 60eaf36b
 import           Mockable                   (MonadMockable, SharedAtomicT)
 import           Serokell.Util              (listJson)
 import           System.Wlog                (WithLogger, logDebug, logInfo, logWarning)
@@ -134,13 +129,8 @@
 syncWalletsAtStartWebWallet :: WalletTrackingEnv ext ctx m => [EncryptedSecretKey] -> m ()
 syncWalletsAtStartWebWallet = syncWalletsWithGStateLock @WalletSscType
 
-<<<<<<< HEAD
 syncOnImportWebWallet :: WalletTrackingEnv ext ctx m => EncryptedSecretKey -> m ()
-syncOnImportWebWallet = selectAccountsFromUtxoLock @WalletSscType . one
-=======
-syncOnImportWebWallet :: WalletTrackingEnv ext m => EncryptedSecretKey -> m ()
 syncOnImportWebWallet = (() <$) . selectAccountsFromUtxoLock @WalletSscType . one
->>>>>>> 60eaf36b
 
 txMempoolToModifierWebWallet :: WalletTrackingEnv ext ctx m => EncryptedSecretKey -> m CAccModifier
 txMempoolToModifierWebWallet encSK = do
