--- conflicted
+++ resolved
@@ -16,12 +16,8 @@
 import           Pos.Communication      (SysStartResponse (..))
 import           Pos.Constants          (slotDuration, sysTimeBroadcastSlots)
 import           Pos.Context            (NodeContext (..), getNodeContext)
-<<<<<<< HEAD
-import           Pos.DHT                (sendToNetwork)
+import           Pos.DHT.Model                (sendToNetwork)
 import           Pos.Security.Workers   (SecurityWorkersClass, securityWorkers)
-=======
-import           Pos.DHT.Model          (sendToNetwork)
->>>>>>> 15b5565c
 import           Pos.Slotting           (onNewSlot)
 import           Pos.Ssc.Class.Workers  (SscWorkersClass, sscWorkers)
 import           Pos.Types              (SlotId, slotIdF, flattenSlotId)
