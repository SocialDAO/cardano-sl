--- conflicted
+++ resolved
@@ -12,27 +12,13 @@
 import           System.Wlog             (logInfo, logNotice)
 import           Universum
 
-<<<<<<< HEAD
-import           Pos.Block.Worker       (blkWorkers)
-import           Pos.Communication      (SysStartResponse (..))
-import           Pos.Constants          (slotDuration, sysTimeBroadcastSlots)
-import           Pos.Context            (NodeContext (..), getNodeContext)
-import           Pos.DHT.Model          (sendToNetwork)
-import           Pos.DHT.Workers        (dhtWorkers)
-import           Pos.Security.Workers   (SecurityWorkersClass, securityWorkers)
-import           Pos.Slotting           (onNewSlot)
-import           Pos.Ssc.Class.Workers  (SscWorkersClass, sscWorkers)
-import           Pos.Types              (SlotId, flattenSlotId, slotIdF)
-import           Pos.Util               (waitRandomInterval)
-import           Pos.Worker.Stats       (statsWorkers)
-import           Pos.WorkMode           (WorkMode)
-=======
 import           Pos.Block.Worker        (blkWorkers)
 import           Pos.Communication       (BiP, SysStartResponse (..))
 import           Pos.Constants           (slotDuration, sysTimeBroadcastSlots)
 import           Pos.Context             (NodeContext (..), getNodeContext,
                                           setNtpLastSlot)
 import           Pos.DHT.Model.Neighbors (sendToNeighbors)
+import           Pos.DHT.Workers         (dhtWorkers)
 import           Pos.Lrc.Worker          (lrcOnNewSlotWorker)
 import           Pos.Security.Workers    (SecurityWorkersClass, securityWorkers)
 import           Pos.Slotting            (onNewSlotWithLogging)
@@ -44,7 +30,6 @@
 import           Pos.Worker.Ntp          (ntpWorker)
 import           Pos.Worker.Stats        (statsWorkers)
 import           Pos.WorkMode            (WorkMode)
->>>>>>> fbc0a2bc
 
 -- | Run all necessary workers in separate threads. This call doesn't
 -- block.
@@ -53,17 +38,10 @@
 -- in parallel and we try to maintain this rule. If at some point
 -- order becomes important, update this comment! I don't think you
 -- will read it, but who knows…
-<<<<<<< HEAD
-runWorkers :: (SscWorkersClass ssc, SecurityWorkersClass ssc, WorkMode ssc m) => m ()
-runWorkers = mapM_ fork_ $ concat
-    [ [onNewSlotWorker]
-    , dhtWorkers
-=======
---runWorkers :: (SscWorkersClass ssc, WorkMode ssc m) => m ()
 runWorkers :: (SscWorkersClass ssc, SecurityWorkersClass ssc, WorkMode ssc m) => SendActions BiP m -> m ()
 runWorkers sendActions = mapM_ fork $ map ($ withWaitLog sendActions) $ concat
     [ [ onNewSlotWorker ]
->>>>>>> fbc0a2bc
+    , dhtWorkers
     , blkWorkers
     , untag sscWorkers
     , untag securityWorkers
