{-# LANGUAGE RankNTypes          #-}
{-# LANGUAGE ScopedTypeVariables #-}
{-# LANGUAGE TypeFamilies        #-}

-- | Part of GState DB which stores stakes.

module Pos.Txp.DB.Balances
       (
         -- * Operations
         BalancesOp (..)

         -- * Initialization
       , initGStateBalances

         -- * Iteration
       , BalanceIter
       , balanceSource

         -- * Sanity checks
       , sanityCheckBalances
       ) where

import           Universum

import           Control.Monad.Trans.Resource (ResourceT)
import           Data.Conduit                 (Source, mapOutput, runConduitRes, (.|))
import qualified Data.Conduit.List            as CL
import qualified Data.HashMap.Strict          as HM
import qualified Data.Text.Buildable
import qualified Database.RocksDB             as Rocks
import           Formatting                   (bprint, bprint, sformat, (%))
import           Serokell.Util                (Color (Red), colorize)
import           System.Wlog                  (WithLogger, logError)

<<<<<<< HEAD
import           Pos.Binary.Class             (encodeStrict)
import           Pos.Core                     (Coin, StakeholderId, coinF, mkCoin,
                                               sumCoins, unsafeAddCoin,
=======
import           Pos.Binary.Class             (encode)
import           Pos.Core                     (Coin, GenesisStakes (..), StakeholderId,
                                               coinF, mkCoin, sumCoins, unsafeAddCoin,
>>>>>>> 43a2d079
                                               unsafeIntegerToCoin)
import           Pos.Crypto                   (shortHashF)
import           Pos.DB                       (DBError (..), DBTag (GStateDB), IterType,
                                               MonadDB, MonadDBRead, MonadGState (..),
                                               RocksBatchOp (..), dbIterSource)
import           Pos.DB.GState.Balances       (BalanceIter, ftsStakeKey, ftsSumKey,
                                               getRealTotalStake)
import           Pos.DB.GState.Common         (gsPutBi)
import           Pos.Txp.Core                 (txOutStake)
import           Pos.Txp.Toil.Types           (Utxo)
import           Pos.Txp.Toil.Utxo            (utxoToStakes)

----------------------------------------------------------------------------
-- Operations
----------------------------------------------------------------------------

data BalancesOp
    = PutFtsSum !Coin
    | PutFtsStake !StakeholderId
                  !Coin

instance Buildable BalancesOp where
    build (PutFtsSum c) = bprint ("PutFtsSum ("%coinF%")") c
    build (PutFtsStake ad c) =
        bprint ("PutFtsStake ("%shortHashF%", "%coinF%")") ad c

instance RocksBatchOp BalancesOp where
    toBatchOp (PutFtsSum c)      = [Rocks.Put ftsSumKey (encode c)]
    toBatchOp (PutFtsStake ad c) =
        if c == mkCoin 0 then [Rocks.Del (ftsStakeKey ad)]
        else [Rocks.Put (ftsStakeKey ad) (encode c)]

----------------------------------------------------------------------------
-- Initialization
----------------------------------------------------------------------------

initGStateBalances
    :: forall m.
       MonadDB m
    => Utxo -> m ()
initGStateBalances genesisUtxo = do
    putFtsStakes
    putGenesisTotalStake
  where
    putTotalFtsStake = gsPutBi ftsSumKey
    totalCoins = sumCoins $ map snd $ concatMap txOutStake $ toList genesisUtxo
    -- Will 'error' if the result doesn't fit into 'Coin' (which should never
    -- happen)
    putGenesisTotalStake = putTotalFtsStake (unsafeIntegerToCoin totalCoins)
    putFtsStakes = mapM_ (uncurry putFtsStake) . HM.toList $ utxoToStakes genesisUtxo

----------------------------------------------------------------------------
-- Balance
----------------------------------------------------------------------------

-- | Run iterator over effective balances.
balanceSource ::
       forall m.
       (MonadDBRead m, MonadGState m)
    => Source (ResourceT m) (IterType BalanceIter)
balanceSource = dbIterSource GStateDB (Proxy @BalanceIter)

----------------------------------------------------------------------------
-- Sanity checks
----------------------------------------------------------------------------

sanityCheckBalances
    :: (MonadDBRead m, WithLogger m)
    => m ()
sanityCheckBalances = do
    calculatedTotalStake <- runConduitRes $
        mapOutput snd (dbIterSource GStateDB (Proxy @BalanceIter)) .|
        CL.fold unsafeAddCoin (mkCoin 0)

    totalStake <- getRealTotalStake
    let fmt = ("Wrong real total stake: \
              \sum of real stakes: "%coinF%
              ", but getRealTotalStake returned: "%coinF)
    let msg = sformat fmt calculatedTotalStake totalStake
    unless (calculatedTotalStake == totalStake) $ do
        logError $ colorize Red msg
        throwM $ DBMalformed msg

----------------------------------------------------------------------------
-- Details
----------------------------------------------------------------------------

putFtsStake :: MonadDB m => StakeholderId -> Coin -> m ()
putFtsStake = gsPutBi . ftsStakeKey<|MERGE_RESOLUTION|>--- conflicted
+++ resolved
@@ -32,15 +32,9 @@
 import           Serokell.Util                (Color (Red), colorize)
 import           System.Wlog                  (WithLogger, logError)
 
-<<<<<<< HEAD
-import           Pos.Binary.Class             (encodeStrict)
+import           Pos.Binary.Class             (encode)
 import           Pos.Core                     (Coin, StakeholderId, coinF, mkCoin,
                                                sumCoins, unsafeAddCoin,
-=======
-import           Pos.Binary.Class             (encode)
-import           Pos.Core                     (Coin, GenesisStakes (..), StakeholderId,
-                                               coinF, mkCoin, sumCoins, unsafeAddCoin,
->>>>>>> 43a2d079
                                                unsafeIntegerToCoin)
 import           Pos.Crypto                   (shortHashF)
 import           Pos.DB                       (DBError (..), DBTag (GStateDB), IterType,
