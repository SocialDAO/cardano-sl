--- conflicted
+++ resolved
@@ -15,10 +15,6 @@
 import           Control.Monad.Except             (runExcept)
 import qualified Data.Map                         as M
 import           Data.Time.Units                  (Second)
-<<<<<<< HEAD
-=======
-import           Mockable                         (concurrently, delay)
->>>>>>> 440f597f
 import           Formatting                       (sformat, (%))
 import qualified Formatting                       as F
 import           Mockable                         (concurrently, delay)
@@ -50,15 +46,9 @@
 import           Pos.Wallet.KeyStorage            (getSecretKeys)
 import           Pos.Wallet.Web.Account           (GenSeed (..), getSKByAddressPure,
                                                    getSKById)
-<<<<<<< HEAD
-import           Pos.Wallet.Web.ClientTypes       (AccountId (..), Addr, CCoin, 
-                                                   CId, CTx (..), CWAddressMeta (..),
-                                                   NewBatchPayment (..),
-=======
 import           Pos.Wallet.Web.ClientTypes       (AccountId (..), Addr,
                                                    CCoin, CId, CTx (..),
                                                    CWAddressMeta (..), NewBatchPayment (..),
->>>>>>> 440f597f
                                                    Wal, addrMetaToAccount, mkCCoin)
 import           Pos.Wallet.Web.Error             (WalletError (..))
 import           Pos.Wallet.Web.Methods.History   (addHistoryTx, constructCTx,
@@ -86,9 +76,6 @@
     -> InputSelectionPolicy
     -> m CTx
 newPayment sa passphrase srcAccount dstAccount coin policy =
-<<<<<<< HEAD
-    sendMoney
-=======
     -- This is done for two reasons:
     -- 1. In order not to overflow relay.
     -- 2. To let other things (e. g. block processing) happen if
@@ -100,23 +87,6 @@
           (AccountMoneySource srcAccount)
           (one (dstAccount, coin))
           policy
-
-newPaymentBatch
-    :: MonadWalletWebMode m
-    => SendActions m
-    -> PassPhrase
-    -> NewBatchPayment
-    -> m CTx
-newPaymentBatch sa passphrase NewBatchPayment {..} = do
-    src <- decodeCTypeOrFail npbFrom
-    notFasterThan (6 :: Second) $
-      sendMoney
->>>>>>> 440f597f
-        sa
-        passphrase
-        (AccountMoneySource src)
-        npbTo
-        npbPolicy
 
 newPaymentBatch
     :: MonadWalletWebMode m
