{-# LANGUAGE ScopedTypeVariables #-}
{-# LANGUAGE TypeFamilies        #-}
{-# LANGUAGE TypeOperators       #-}

module Pos.Wallet.Web.Mode
       ( WalletWebMode
       , WalletWebModeContextTag
       , WalletWebModeContext(..)
       , MonadWalletWebMode
<<<<<<< HEAD
       , MonadWalletWebSockets
       , MonadFullWalletWebMode

       , getBalanceDefault
       , getOwnUtxosDefault
       , getNewAddressWebWallet
=======
       , convertCIdTOAddrs
       , convertCIdTOAddr
       , AddrCIdHashes(AddrCIdHashes)
>>>>>>> eefca2c7
       ) where

import           Universum

<<<<<<< HEAD
import qualified Control.Concurrent.STM as STM
import           Control.Lens (makeLensesWith)
import           Control.Monad.Catch (MonadMask)
import qualified Control.Monad.Reader as Mtl
import           Control.Monad.Trans.Control (MonadBaseControl)
import           Crypto.Random (MonadRandom)
import qualified Data.HashMap.Strict as HM
import qualified Data.HashSet as HS
import           Data.List (partition)
import qualified Data.Map.Strict as M
import           Ether.Internal (HasLens (..))
import           Mockable (Production)
import           System.Wlog (HasLoggerName (..))

import           Pos.Block.Slog (HasSlogContext (..), HasSlogGState (..))
import           Pos.Client.KeyStorage (MonadKeys (..), MonadKeysRead (..), getSecretDefault,
                                        modifySecretDefault)
import           Pos.Client.Txp.Addresses (MonadAddresses (..))
import           Pos.Client.Txp.Balances (MonadBalances (..))
import           Pos.Client.Txp.History (MonadTxHistory (..), getBlockHistoryDefault,
                                         getLocalHistoryDefault, saveTxDefault)
import           Pos.Client.Txp.Network (submitTxRaw)
import           Pos.Communication (SendActions (..))
import           Pos.Communication.Limits (HasAdoptedBlockVersionData (..))
import           Pos.Context (HasNodeContext (..))
import           Pos.Core (Address, Coin, HasConfiguration, HasPrimaryKey (..), isRedeemAddress,
                           largestHDAddressBoot, mkCoin)
import           Pos.Crypto (PassPhrase)
import           Pos.DB (MonadGState (..))
import           Pos.DB.Block (dbGetSerBlockRealDefault, dbGetSerUndoRealDefault,
                               dbPutSerBlundRealDefault)
import           Pos.DB.Class (MonadDB (..), MonadDBRead (..))
import           Pos.DB.DB (gsAdoptedBVDataDefault)
import           Pos.DB.Rocks (dbDeleteDefault, dbGetDefault, dbIterSourceDefault, dbPutDefault,
                               dbWriteBatchDefault)
import           Pos.Infra.Configuration (HasInfraConfiguration)
import           Pos.KnownPeers (MonadFormatPeers (..), MonadKnownPeers (..))
import           Pos.Launcher (HasConfigurations)
import           Pos.Network.Types (HasNodeType (..))
import           Pos.Recovery ()
import           Pos.Recovery.Info (MonadRecoveryInfo)
import           Pos.Reporting (HasReportingContext (..), MonadReporting)
import           Pos.Shutdown (HasShutdownContext (..))
import           Pos.Slotting.Class (MonadSlots (..))
import           Pos.Slotting.Impl.Sum (currentTimeSlottingSum, getCurrentSlotBlockingSum,
                                        getCurrentSlotInaccurateSum, getCurrentSlotSum)
import           Pos.Slotting.MemState (HasSlottingVar (..), MonadSlotsData)
import           Pos.Ssc (HasSscConfiguration)
import           Pos.Ssc.Types (HasSscContext (..))
import           Pos.StateLock (StateLock)
import           Pos.Txp (MempoolExt, MonadTxpLocal (..), MonadTxpMem, Utxo, addrBelongsToSet,
                          applyUtxoModToAddrCoinMap, getUtxoModifier)
import qualified Pos.Txp.DB as DB
import           Pos.Util (postfixLFields)
import           Pos.Util.CompileInfo (HasCompileInfo)
import           Pos.Util.JsonLog (HasJsonLogConfig (..), jsonLogDefault)
import           Pos.Util.LoggerName (HasLoggerName' (..), askLoggerNameDefault,
                                      modifyLoggerNameDefault)
import qualified Pos.Util.Modifier as MM
import qualified Pos.Util.OutboundQueue as OQ.Reader
import           Pos.Util.TimeWarp (CanJsonLog (..))
import           Pos.Util.UserSecret (HasUserSecret (..))
import           Pos.Wallet.Web.Networking (MonadWalletSendActions (..))
import           Pos.Wallet.Web.Util (decodeCTypeOrFail)
import           Pos.WorkMode (MinWorkMode, RealModeContext (..))

import           Pos.Wallet.Redirect (MonadBlockchainInfo (..), MonadUpdates (..),
                                      applyLastUpdateWebWallet, blockchainSlotDurationWebWallet,
                                      connectedPeersWebWallet, localChainDifficultyWebWallet,
                                      networkChainDifficultyWebWallet, txpNormalizeWebWallet,
                                      txpProcessTxWebWallet, waitForUpdateWebWallet)
import           Pos.Wallet.WalletMode (WalletMempoolExt)
import           Pos.Wallet.Web.Account (AccountMode, GenSeed (RandomSeed))
import           Pos.Wallet.Web.ClientTypes (AccountId, cadId)
import           Pos.Wallet.Web.Methods (MonadWalletLogic, newAddress)
import           Pos.Wallet.Web.Sockets.Connection (MonadWalletWebSockets)
=======
import           Control.Lens                     (makeLensesWith)
import qualified Control.Monad.Reader             as Mtl
import qualified Data.Foldable                    as Foldable
import qualified Data.Map                         as M
import           Ether.Internal                   (HasLens (..))
import           Mockable                         (Production)
import           System.Wlog                      (HasLoggerName (..))

import           Pos.Block.Core                   (Block, BlockHeader)
import           Pos.Block.Slog                   (HasSlogContext (..),
                                                   HasSlogGState (..))
import           Pos.Block.Types                  (Undo)
import           Pos.Configuration                (HasNodeConfiguration)
import           Pos.Context                      (HasNodeContext (..))
import           Pos.Core                         (Address, HasConfiguration,
                                                   HasPrimaryKey (..), IsHeader)
import           Pos.DB                           (MonadGState (..))
import           Pos.DB.Block                     (dbGetBlockDefault,
                                                   dbGetBlockSscDefault,
                                                   dbGetHeaderDefault,
                                                   dbGetHeaderSscDefault,
                                                   dbGetUndoDefault, dbGetUndoSscDefault,
                                                   dbPutBlundDefault)
import           Pos.DB.Class                     (MonadBlockDBGeneric (..),
                                                   MonadBlockDBGenericWrite (..),
                                                   MonadDB (..), MonadDBRead (..))
import           Pos.DB.DB                        (gsAdoptedBVDataDefault)
import           Pos.DB.Rocks                     (dbDeleteDefault, dbGetDefault,
                                                   dbIterSourceDefault, dbPutDefault,
                                                   dbWriteBatchDefault)

import           Pos.Client.Txp.Balances          (MonadBalances (..), getBalanceDefault,
                                                   getOwnUtxosDefault)
import           Pos.Client.Txp.History           (MonadTxHistory (..),
                                                   getBlockHistoryDefault,
                                                   getLocalHistoryDefault, saveTxDefault)
import           Pos.Infra.Configuration          (HasInfraConfiguration)
import           Pos.KnownPeers                   (MonadFormatPeers (..),
                                                   MonadKnownPeers (..))
import           Pos.Reporting                    (HasReportingContext (..))
import           Pos.Network.Types                (HasNodeType (..))
import           Pos.Shutdown                     (HasShutdownContext (..))
import           Pos.Slotting.Class               (MonadSlots (..))
import           Pos.Slotting.Impl.Sum            (currentTimeSlottingSum,
                                                   getCurrentSlotBlockingSum,
                                                   getCurrentSlotInaccurateSum,
                                                   getCurrentSlotSum)
import           Pos.Slotting.MemState            (HasSlottingVar (..), MonadSlotsData)
import           Pos.Ssc.Class.Types              (HasSscContext (..), SscBlock)
import           Pos.Ssc.GodTossing.Configuration (HasGtConfiguration)
import           Pos.Update.Configuration       (HasUpdateConfiguration)
import           Pos.Util                       (Some (..))
import           Pos.Util.JsonLog               (HasJsonLogConfig (..), jsonLogDefault)
import           Pos.Util.LoggerName            (HasLoggerName' (..),
                                                 getLoggerNameDefault,
                                                 modifyLoggerNameDefault)
import qualified Pos.Util.OutboundQueue         as OQ.Reader
import           Pos.Util.TimeWarp              (CanJsonLog (..))
import           Pos.Util.UserSecret            (HasUserSecret (..))
import           Pos.Util.Util                  (postfixLFields)
import           Pos.Wallet.Redirect            (MonadBlockchainInfo (..),
                                                 MonadUpdates (..),
                                                 applyLastUpdateWebWallet,
                                                 blockchainSlotDurationWebWallet,
                                                 connectedPeersWebWallet,
                                                 localChainDifficultyWebWallet,
                                                 networkChainDifficultyWebWallet,
                                                 waitForUpdateWebWallet)
import           Pos.Wallet.SscType             (WalletSscType)
import           Pos.Wallet.Web.ClientTypes     (Addr, CHash, CId (..), cIdToAddress)
import           Pos.Wallet.Web.Error           (WalletError (..))
>>>>>>> eefca2c7
import           Pos.Wallet.Web.Sockets.ConnSet (ConnectionsVar)
import           Pos.Wallet.Web.State (MonadWalletDB, MonadWalletDBRead, WalletState,
                                       getWalletBalancesAndUtxo, getWalletUtxo)
import           Pos.Wallet.Web.Tracking (MonadBListener (..), onApplyBlocksWebWallet,
                                          onRollbackBlocksWebWallet)

data WalletWebModeContext = WalletWebModeContext
    { wwmcWalletState     :: !WalletState
    , wwmcConnectionsVar  :: !ConnectionsVar
<<<<<<< HEAD
    , wwmcSendActions     :: !(STM.TMVar (SendActions WalletWebMode))
    , wwmcRealModeContext :: !(RealModeContext WalletMempoolExt)
    }

-- It's here because of TH for lens
type WalletWebMode = Mtl.ReaderT WalletWebModeContext Production

makeLensesWith postfixLFields ''WalletWebModeContext

instance HasSscContext WalletWebModeContext where
=======
    , wwmcHashes          :: !AddrCIdHashes
    , wwmcRealModeContext :: !(RealModeContext WalletSscType)
    }

newtype AddrCIdHashes = AddrCIdHashes { unAddrCIdHashes :: (IORef (Map CHash Address)) }

makeLensesWith postfixLFields ''WalletWebModeContext

instance HasLens AddrCIdHashes WalletWebModeContext AddrCIdHashes where
    lensOf = wwmcHashes_L

convertCIdTOAddr :: (MonadWalletWebMode m) => CId Addr -> m Address
convertCIdTOAddr i@(CId id) = do
    hmRef <- unAddrCIdHashes <$> view (lensOf @AddrCIdHashes)
    maddr <- atomicModifyIORef' hmRef $ \hm ->
      case id `M.lookup` hm of
       Just addr -> (hm, Right addr)
       _         -> case cIdToAddress i of
                    -- decoding can fail, but we don't cache failures
                      Right addr -> (M.insert id addr hm, Right addr)
                      Left  err  -> (hm,                  Left err)
    either (throwM . DecodeError) pure maddr

convertCIdTOAddrs :: (MonadWalletWebMode m, Traversable t) => t (CId Addr) -> m (t Address)
convertCIdTOAddrs cids = do
    hmRef <- unAddrCIdHashes <$> view (lensOf @AddrCIdHashes)
    maddrs <- atomicModifyIORef' hmRef $ \hm ->
      let lookups = map (\cid@(CId h) -> (h, M.lookup h hm, cIdToAddress cid)) cids
          hm'     = Foldable.foldl' accum hm lookups

          accum m (cid, Nothing, Right addr) = M.insert cid addr m
          accum m _                          = m

          result (_, Just addr, _)   = Right addr
          result (_, Nothing, maddr) = maddr

       in (hm', map result lookups)

    mapM (either (throwM . DecodeError) pure) maddrs

instance HasSscContext WalletSscType WalletWebModeContext where
>>>>>>> eefca2c7
    sscContext = wwmcRealModeContext_L . sscContext

instance HasPrimaryKey WalletWebModeContext where
    primaryKey = wwmcRealModeContext_L . primaryKey

instance HasReportingContext WalletWebModeContext  where
    reportingContext = wwmcRealModeContext_L . reportingContext

instance HasUserSecret WalletWebModeContext where
    userSecret = wwmcRealModeContext_L . userSecret

instance HasShutdownContext WalletWebModeContext where
    shutdownContext = wwmcRealModeContext_L . shutdownContext

instance HasNodeContext WalletWebModeContext where
    nodeContext = wwmcRealModeContext_L . nodeContext

instance HasSlottingVar WalletWebModeContext where
    slottingTimestamp = wwmcRealModeContext_L . slottingTimestamp
    slottingVar = wwmcRealModeContext_L . slottingVar

instance HasLens WalletState WalletWebModeContext WalletState where
    lensOf = wwmcWalletState_L

instance HasLens ConnectionsVar WalletWebModeContext ConnectionsVar where
    lensOf = wwmcConnectionsVar_L

instance HasConfiguration => MonadWalletDB WalletWebModeContext WalletWebMode

instance {-# OVERLAPPABLE #-}
    HasLens tag (RealModeContext WalletMempoolExt) r =>
    HasLens tag WalletWebModeContext r
  where
    lensOf = wwmcRealModeContext_L . lensOf @tag

instance HasLoggerName' WalletWebModeContext where
    loggerName = wwmcRealModeContext_L . loggerName

instance HasSlogContext WalletWebModeContext where
    slogContext = wwmcRealModeContext_L . slogContext

instance HasSlogGState WalletWebModeContext where
    slogGState = wwmcRealModeContext_L . slogGState

instance HasJsonLogConfig WalletWebModeContext where
    jsonLogConfig = wwmcRealModeContext_L . jsonLogConfig

instance HasNodeType WalletWebModeContext where
    getNodeType = getNodeType . wwmcRealModeContext

data WalletWebModeContextTag

instance HasLens WalletWebModeContextTag WalletWebModeContext WalletWebModeContext where
    lensOf = identity

----------------------------------------------------------------------------
-- Wallet modes
----------------------------------------------------------------------------

type MonadWalletWebMode ctx m =
    ( MinWorkMode m
    , MonadBaseControl IO m
    , MonadMask m
    , MonadSlots ctx m
    , MonadGState m
    , MonadDBRead m
    , MonadTxpMem WalletMempoolExt ctx m
    , MonadRecoveryInfo m
    , MonadBListener m
    , MonadReader ctx m
    , MonadKnownPeers m
    , MonadFormatPeers m
    , HasLens StateLock ctx StateLock
    , HasNodeType ctx
    , HasReportingContext ctx
    , HasShutdownContext ctx
    , AccountMode ctx m
    , MonadBlockchainInfo m
    , MonadBalances m
    , MonadUpdates m
    , MonadTxHistory m
    , MonadWalletDB ctx m
    , MonadKeys m
    , MonadAddresses m
    , MonadRandom m
    , AddrData m ~ (AccountId, PassPhrase)
    )

type MonadFullWalletWebMode ctx m =
    ( MonadWalletWebMode ctx m
    , MonadWalletWebSockets ctx m
    , MonadWalletSendActions m
    , MonadReporting ctx m
    )

----------------------------------------------------------------------------
-- Instances for WalletWebMode
----------------------------------------------------------------------------

instance (HasConfiguration, HasInfraConfiguration, MonadSlotsData ctx WalletWebMode)
      => MonadSlots ctx WalletWebMode
  where
    getCurrentSlot = getCurrentSlotSum
    getCurrentSlotBlocking = getCurrentSlotBlockingSum
    getCurrentSlotInaccurate = getCurrentSlotInaccurateSum
    currentTimeSlotting = currentTimeSlottingSum

instance {-# OVERLAPPING #-} HasLoggerName WalletWebMode where
    askLoggerName = askLoggerNameDefault
    modifyLoggerName = modifyLoggerNameDefault

instance {-# OVERLAPPING #-} CanJsonLog WalletWebMode where
    jsonLog = jsonLogDefault

instance HasConfiguration => MonadDBRead WalletWebMode where
    dbGet = dbGetDefault
    dbIterSource = dbIterSourceDefault
    dbGetSerBlock = dbGetSerBlockRealDefault
    dbGetSerUndo = dbGetSerUndoRealDefault

instance HasConfiguration => MonadDB WalletWebMode where
    dbPut = dbPutDefault
    dbWriteBatch = dbWriteBatchDefault
    dbDelete = dbDeleteDefault
    dbPutSerBlund = dbPutSerBlundRealDefault

instance HasConfiguration => MonadGState WalletWebMode where
    gsAdoptedBVData = gsAdoptedBVDataDefault

instance HasConfiguration => HasAdoptedBlockVersionData WalletWebMode where
    adoptedBVData = gsAdoptedBVData

instance (HasConfiguration, HasInfraConfiguration, HasCompileInfo)
       => MonadBListener WalletWebMode where
    onApplyBlocks = onApplyBlocksWebWallet
    onRollbackBlocks = onRollbackBlocksWebWallet

instance MonadUpdates WalletWebMode where
    waitForUpdate = waitForUpdateWebWallet
    applyLastUpdate = applyLastUpdateWebWallet

instance (HasConfiguration, HasSscConfiguration, HasInfraConfiguration) =>
         MonadBlockchainInfo WalletWebMode where
    networkChainDifficulty = networkChainDifficultyWebWallet
    localChainDifficulty = localChainDifficultyWebWallet
    connectedPeers = connectedPeersWebWallet
    blockchainSlotDuration = blockchainSlotDurationWebWallet

type BalancesEnv ext ctx m =
    ( MonadDBRead m
    , MonadGState m
    , MonadWalletDBRead ctx m
    , MonadMask m
    , MonadTxpMem ext ctx m)

getOwnUtxosDefault :: BalancesEnv ext ctx m => [Address] -> m Utxo
getOwnUtxosDefault addrs = do
    let (redeemAddrs, commonAddrs) = partition isRedeemAddress addrs

    updates <- getUtxoModifier
    commonUtxo <- if null commonAddrs then pure mempty
                  else getWalletUtxo
    redeemUtxo <- if null redeemAddrs then pure mempty
                  else DB.getFilteredUtxo redeemAddrs

    let allUtxo = MM.modifyMap updates $ commonUtxo <> redeemUtxo
        addrsSet = HS.fromList addrs
    pure $ M.filter (`addrBelongsToSet` addrsSet) allUtxo

-- | `BalanceDB` isn't used here anymore, because
-- 1) It doesn't represent actual balances of addresses, but it represents _stakes_
-- 2) Local utxo is now cached, and deriving balances from it is not
--    so bad for performance now
getBalanceDefault :: BalancesEnv ext ctx m => Address -> m Coin
getBalanceDefault addr = do
    balancesAndUtxo <- getWalletBalancesAndUtxo
    fromMaybe (mkCoin 0) .
        HM.lookup addr .
        flip applyUtxoModToAddrCoinMap balancesAndUtxo <$> getUtxoModifier

instance HasConfiguration => MonadBalances WalletWebMode where
    getOwnUtxos = getOwnUtxosDefault
    getBalance = getBalanceDefault

instance (HasConfiguration, HasSscConfiguration, HasInfraConfiguration, HasCompileInfo)
        => MonadTxHistory WalletWebMode where
    getBlockHistory = getBlockHistoryDefault
    getLocalHistory = getLocalHistoryDefault
    saveTx = saveTxDefault

instance MonadKnownPeers WalletWebMode where
    updatePeersBucket = OQ.Reader.updatePeersBucketReader (rmcOutboundQ . wwmcRealModeContext)

instance MonadFormatPeers WalletWebMode where
    formatKnownPeers = OQ.Reader.formatKnownPeersReader (rmcOutboundQ . wwmcRealModeContext)

type instance MempoolExt WalletWebMode = WalletMempoolExt

instance (HasConfiguration, HasInfraConfiguration, HasCompileInfo) =>
         MonadTxpLocal WalletWebMode where
    txpNormalize = txpNormalizeWebWallet
    txpProcessTx = txpProcessTxWebWallet

instance MonadKeysRead WalletWebMode where
    getSecret = getSecretDefault

instance MonadKeys WalletWebMode where
    modifySecret = modifySecretDefault

instance HasConfigurations => MonadWalletSendActions WalletWebMode where
    sendTxToNetwork tx = do
        saVar <- view wwmcSendActions_L
        saMB <- atomically $ STM.tryReadTMVar saVar
        let sa = fromMaybe (error "Wallet's SendActions isn't initialized") saMB
        submitTxRaw (enqueueMsg sa) tx

getNewAddressWebWallet
    :: MonadWalletLogic ctx m
    => (AccountId, PassPhrase) -> m Address
getNewAddressWebWallet (accId, passphrase) = do
    clientAddress <- newAddress RandomSeed passphrase accId
    decodeCTypeOrFail (cadId clientAddress)

instance (HasConfigurations, HasCompileInfo)
      => MonadAddresses Pos.Wallet.Web.Mode.WalletWebMode where
    type AddrData Pos.Wallet.Web.Mode.WalletWebMode = (AccountId, PassPhrase)
    -- We rely on the fact that Daedalus always uses HD addresses with
    -- BootstrapEra distribution.
    getFakeChangeAddress = pure largestHDAddressBoot
    getNewAddress = getNewAddressWebWallet<|MERGE_RESOLUTION|>--- conflicted
+++ resolved
@@ -7,23 +7,16 @@
        , WalletWebModeContextTag
        , WalletWebModeContext(..)
        , MonadWalletWebMode
-<<<<<<< HEAD
        , MonadWalletWebSockets
        , MonadFullWalletWebMode
 
        , getBalanceDefault
        , getOwnUtxosDefault
        , getNewAddressWebWallet
-=======
-       , convertCIdTOAddrs
-       , convertCIdTOAddr
-       , AddrCIdHashes(AddrCIdHashes)
->>>>>>> eefca2c7
        ) where
 
 import           Universum
 
-<<<<<<< HEAD
 import qualified Control.Concurrent.STM as STM
 import           Control.Lens (makeLensesWith)
 import           Control.Monad.Catch (MonadMask)
@@ -98,81 +91,9 @@
 import           Pos.Wallet.WalletMode (WalletMempoolExt)
 import           Pos.Wallet.Web.Account (AccountMode, GenSeed (RandomSeed))
 import           Pos.Wallet.Web.ClientTypes (AccountId, cadId)
-import           Pos.Wallet.Web.Methods (MonadWalletLogic, newAddress)
+import           Pos.Wallet.Web.Methods (MonadWalletLogic, MonadConvertToAddr,
+                                         newAddress, AddrCIdHashes)
 import           Pos.Wallet.Web.Sockets.Connection (MonadWalletWebSockets)
-=======
-import           Control.Lens                     (makeLensesWith)
-import qualified Control.Monad.Reader             as Mtl
-import qualified Data.Foldable                    as Foldable
-import qualified Data.Map                         as M
-import           Ether.Internal                   (HasLens (..))
-import           Mockable                         (Production)
-import           System.Wlog                      (HasLoggerName (..))
-
-import           Pos.Block.Core                   (Block, BlockHeader)
-import           Pos.Block.Slog                   (HasSlogContext (..),
-                                                   HasSlogGState (..))
-import           Pos.Block.Types                  (Undo)
-import           Pos.Configuration                (HasNodeConfiguration)
-import           Pos.Context                      (HasNodeContext (..))
-import           Pos.Core                         (Address, HasConfiguration,
-                                                   HasPrimaryKey (..), IsHeader)
-import           Pos.DB                           (MonadGState (..))
-import           Pos.DB.Block                     (dbGetBlockDefault,
-                                                   dbGetBlockSscDefault,
-                                                   dbGetHeaderDefault,
-                                                   dbGetHeaderSscDefault,
-                                                   dbGetUndoDefault, dbGetUndoSscDefault,
-                                                   dbPutBlundDefault)
-import           Pos.DB.Class                     (MonadBlockDBGeneric (..),
-                                                   MonadBlockDBGenericWrite (..),
-                                                   MonadDB (..), MonadDBRead (..))
-import           Pos.DB.DB                        (gsAdoptedBVDataDefault)
-import           Pos.DB.Rocks                     (dbDeleteDefault, dbGetDefault,
-                                                   dbIterSourceDefault, dbPutDefault,
-                                                   dbWriteBatchDefault)
-
-import           Pos.Client.Txp.Balances          (MonadBalances (..), getBalanceDefault,
-                                                   getOwnUtxosDefault)
-import           Pos.Client.Txp.History           (MonadTxHistory (..),
-                                                   getBlockHistoryDefault,
-                                                   getLocalHistoryDefault, saveTxDefault)
-import           Pos.Infra.Configuration          (HasInfraConfiguration)
-import           Pos.KnownPeers                   (MonadFormatPeers (..),
-                                                   MonadKnownPeers (..))
-import           Pos.Reporting                    (HasReportingContext (..))
-import           Pos.Network.Types                (HasNodeType (..))
-import           Pos.Shutdown                     (HasShutdownContext (..))
-import           Pos.Slotting.Class               (MonadSlots (..))
-import           Pos.Slotting.Impl.Sum            (currentTimeSlottingSum,
-                                                   getCurrentSlotBlockingSum,
-                                                   getCurrentSlotInaccurateSum,
-                                                   getCurrentSlotSum)
-import           Pos.Slotting.MemState            (HasSlottingVar (..), MonadSlotsData)
-import           Pos.Ssc.Class.Types              (HasSscContext (..), SscBlock)
-import           Pos.Ssc.GodTossing.Configuration (HasGtConfiguration)
-import           Pos.Update.Configuration       (HasUpdateConfiguration)
-import           Pos.Util                       (Some (..))
-import           Pos.Util.JsonLog               (HasJsonLogConfig (..), jsonLogDefault)
-import           Pos.Util.LoggerName            (HasLoggerName' (..),
-                                                 getLoggerNameDefault,
-                                                 modifyLoggerNameDefault)
-import qualified Pos.Util.OutboundQueue         as OQ.Reader
-import           Pos.Util.TimeWarp              (CanJsonLog (..))
-import           Pos.Util.UserSecret            (HasUserSecret (..))
-import           Pos.Util.Util                  (postfixLFields)
-import           Pos.Wallet.Redirect            (MonadBlockchainInfo (..),
-                                                 MonadUpdates (..),
-                                                 applyLastUpdateWebWallet,
-                                                 blockchainSlotDurationWebWallet,
-                                                 connectedPeersWebWallet,
-                                                 localChainDifficultyWebWallet,
-                                                 networkChainDifficultyWebWallet,
-                                                 waitForUpdateWebWallet)
-import           Pos.Wallet.SscType             (WalletSscType)
-import           Pos.Wallet.Web.ClientTypes     (Addr, CHash, CId (..), cIdToAddress)
-import           Pos.Wallet.Web.Error           (WalletError (..))
->>>>>>> eefca2c7
 import           Pos.Wallet.Web.Sockets.ConnSet (ConnectionsVar)
 import           Pos.Wallet.Web.State (MonadWalletDB, MonadWalletDBRead, WalletState,
                                        getWalletBalancesAndUtxo, getWalletUtxo)
@@ -182,7 +103,7 @@
 data WalletWebModeContext = WalletWebModeContext
     { wwmcWalletState     :: !WalletState
     , wwmcConnectionsVar  :: !ConnectionsVar
-<<<<<<< HEAD
+    , wwmcHashes          :: !AddrCIdHashes
     , wwmcSendActions     :: !(STM.TMVar (SendActions WalletWebMode))
     , wwmcRealModeContext :: !(RealModeContext WalletMempoolExt)
     }
@@ -192,50 +113,10 @@
 
 makeLensesWith postfixLFields ''WalletWebModeContext
 
-instance HasSscContext WalletWebModeContext where
-=======
-    , wwmcHashes          :: !AddrCIdHashes
-    , wwmcRealModeContext :: !(RealModeContext WalletSscType)
-    }
-
-newtype AddrCIdHashes = AddrCIdHashes { unAddrCIdHashes :: (IORef (Map CHash Address)) }
-
-makeLensesWith postfixLFields ''WalletWebModeContext
-
 instance HasLens AddrCIdHashes WalletWebModeContext AddrCIdHashes where
     lensOf = wwmcHashes_L
 
-convertCIdTOAddr :: (MonadWalletWebMode m) => CId Addr -> m Address
-convertCIdTOAddr i@(CId id) = do
-    hmRef <- unAddrCIdHashes <$> view (lensOf @AddrCIdHashes)
-    maddr <- atomicModifyIORef' hmRef $ \hm ->
-      case id `M.lookup` hm of
-       Just addr -> (hm, Right addr)
-       _         -> case cIdToAddress i of
-                    -- decoding can fail, but we don't cache failures
-                      Right addr -> (M.insert id addr hm, Right addr)
-                      Left  err  -> (hm,                  Left err)
-    either (throwM . DecodeError) pure maddr
-
-convertCIdTOAddrs :: (MonadWalletWebMode m, Traversable t) => t (CId Addr) -> m (t Address)
-convertCIdTOAddrs cids = do
-    hmRef <- unAddrCIdHashes <$> view (lensOf @AddrCIdHashes)
-    maddrs <- atomicModifyIORef' hmRef $ \hm ->
-      let lookups = map (\cid@(CId h) -> (h, M.lookup h hm, cIdToAddress cid)) cids
-          hm'     = Foldable.foldl' accum hm lookups
-
-          accum m (cid, Nothing, Right addr) = M.insert cid addr m
-          accum m _                          = m
-
-          result (_, Just addr, _)   = Right addr
-          result (_, Nothing, maddr) = maddr
-
-       in (hm', map result lookups)
-
-    mapM (either (throwM . DecodeError) pure) maddrs
-
-instance HasSscContext WalletSscType WalletWebModeContext where
->>>>>>> eefca2c7
+instance HasSscContext WalletWebModeContext where
     sscContext = wwmcRealModeContext_L . sscContext
 
 instance HasPrimaryKey WalletWebModeContext where
@@ -308,6 +189,7 @@
     , MonadReader ctx m
     , MonadKnownPeers m
     , MonadFormatPeers m
+    , MonadConvertToAddr ctx m
     , HasLens StateLock ctx StateLock
     , HasNodeType ctx
     , HasReportingContext ctx
